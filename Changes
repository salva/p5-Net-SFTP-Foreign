--- conflicted
+++ resolved
@@ -1,13 +1,9 @@
 Revision history for Net::SFTP::Foreign
 
-<<<<<<< HEAD
 1.68_01  Jul 12, 2011
         - add workaround for crippled versions of Scalar::Util
-=======
-1.68_01
         - document overwrite and numbered options as accepted by the
           put method (reported by Paul Kolano)
->>>>>>> bf8c4b8b
 
 1.67  Jul 4, 2011
         - released as stable in order to solve critical bug:

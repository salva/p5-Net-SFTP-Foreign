package Net::SFTP::Foreign;

our $VERSION = '1.72_02';

use strict;
use warnings;
use warnings::register;

use Carp qw(carp croak);

use Symbol ();
use Errno ();
use Fcntl;

BEGIN {
    if ($] >= 5.008) {
        require Encode;
    }
    else {
        # Work around for incomplete Unicode handling in perl 5.6.x
        require bytes;
        bytes->import();
        *Encode::encode = sub { $_[1] };
        *Encode::decode = sub { $_[1] };
        *utf8::downgrade = sub { 1 };
    }
}

# we make $Net::SFTP::Foreign::Helpers::debug an alias for
# $Net::SFTP::Foreign::debug so that the user can set it without
# knowing anything about the Helpers package!
our $debug;
BEGIN { *Net::SFTP::Foreign::Helpers::debug = \$debug };
use Net::SFTP::Foreign::Helpers qw(_is_reg _is_lnk _is_dir _debug
                                   _sort_entries _gen_wanted
                                   _gen_converter _hexdump
                                   _ensure_list _catch_tainted_args
                                   _file_part _umask_save_and_set
                                   _untaint);
use Net::SFTP::Foreign::Constants qw( :fxp :flags :att
				      :status :error
				      SSH2_FILEXFER_VERSION );
use Net::SFTP::Foreign::Attributes;
use Net::SFTP::Foreign::Buffer;
require Net::SFTP::Foreign::Common;
our @ISA = qw(Net::SFTP::Foreign::Common);

our $windows;
our $dirty_cleanup;


BEGIN {
    $windows = $^O =~ /in(?:32|64)/i;
    $dirty_cleanup = ($^O =~ /solaris/i ? 2 : 1)
        unless defined $dirty_cleanup;
}

<<<<<<< HEAD
sub _queue_msg {
=======
sub _deprecated {
    if (warnings::enabled('deprecated') and warnings::enabled(__PACKAGE__)) {
        Carp::carp(join('', @_));
    }
}

sub _next_msg_id { shift->{_msg_id}++ }

use constant _empty_attributes => Net::SFTP::Foreign::Attributes->new;

sub _queue_new_msg {
>>>>>>> 528a2adf
    my $sftp = shift;
    my $code = shift;
    my $id = $sftp->{_msg_id}++;
    $sftp->_queue_msg_low($code, uint32 => $id, @_);
    return $id;
}

my %buffer_packer_sub =   ( uint8     => \&_buf_push_uint8,
                            uint32    => \&_buf_push_uint32,
                            uint64    => \&_buf_push_uint64,
                            str       => \&_buf_push_str,
                            utf8      => \&_buf_push_uint8 );

my %buffer_packer_method = ( abs_path => '_buf_push_abs_path',
                             path     => '_buf_push_path',
                             attrs    => '_buf_push_attrs' );

sub _queue_msg_low {
    my $sftp = shift;
    my $code = shift;
    for ($sftp->{_bout}) {
        my $offset = length $_;
        $_ .= pack(NC => 0, $code);
        for (my $i = 0; $i < @_; $i += 2) {
            my $packer = $buffer_packer_sub{$_[$i]};
            if ($packer) {
                $packer->($_, $_[$i+1])
            }
            else {
                $packer = $buffer_packer_method{$_[$i]};
                if ($packer) {
                    $sftp->$packer($_, $_[$i+1]);
                }
                else {
                    Carp::confess("internal error: unknown packer type $_[$i]");
                }
            }
        }
        my $len = length($_) - $offset - 4;
        substr($_, $offset, 4, pack(N => $len));

        if ($debug and $debug & 1) {
            $sftp->{_queued}++;
            _debug(sprintf("queueing msg len: %i, code:%i, id:%i ... [%d]",
                           unpack(NCN => substr($_, $offset)), ++$sftp->{_queued}));
            $debug & 16 and _hexdump(substr($_, $offset));
        }
        return;
    }
}

sub _buf_push_attrs {
    my ($sftp, undef, $a) = @_;
    if (defined $a) {
        my $flags = $a->flags;
        _buf_push_uint32($_[1], $flags);
        if ($flags & SSH2_FILEXFER_ATTR_SIZE) {
            _buf_push_uint64($_[1], $a->size);
        }
        if ($flags & SSH2_FILEXFER_ATTR_UIDGID) {
            _buf_push_uint32($_[1], $a->uid);
            _buf_push_uint32($_[1], $a->gid);
        }
        if ($flags & SSH2_FILEXFER_ATTR_PERMISSIONS) {
            _buf_push_uint32($_[1], $a->perm);
        }
        if ($flags & SSH2_FILEXFER_ATTR_ACMODTIME) {
            _buf_push_uint32($_[1], $a->atime);
            _buf_push_uint32($_[1], $a->mtime);
        }
        if ($flags & SSH2_FILEXFER_ATTR_EXTENDED) {
            my $pairs = $a->extended;
            _buf_push_uint32($_[1], int(@$pairs / 2));
            for my $str (@$pairs) {
                _buf_push_str($_[1], $str);
            }
        }
    }
    else {
        _buf_push_uint32($_[1], 0);
    }
}

sub _buf_push_path {
    _buf_push_str($_[1], Encode::encode($_[0]->{_fs_encoding}, $_[2]))
}

sub _buf_push_abs_path {
    _buf_push_str($_[1], Encode::encode($_[0]->{_fs_encoding},
                                        $_[0]->_rel2abs($_[2])));
}

sub _do_io { $_[0]->{_backend}->_do_io(@_) }

sub _conn_lost {
    my ($sftp, $status, $err, @str) = @_;

    $debug and $debug & 32 and _debug("_conn_lost");

    $sftp->{_status} or
	$sftp->_set_status(defined $status ? $status : SSH2_FX_CONNECTION_LOST);

    $sftp->{_error} or
	$sftp->_set_error((defined $err ? $err : SFTP_ERR_CONNECTION_BROKEN),
			  (@str ? @str : "Connection to remote server is broken"));

    undef $sftp->{_connected};
}

sub _conn_failed {
    my $sftp = shift;
    $sftp->_conn_lost(SSH2_FX_NO_CONNECTION,
                      SFTP_ERR_CONNECTION_BROKEN,
                      @_)
	unless $sftp->{_error};
}

sub _get_msg {
    my $sftp = shift;

    $debug and $debug & 1 and _debug("waiting for message... [$sftp->{_queued}]");
    unless ($sftp->_do_io($sftp->{_timeout})) {
	$sftp->_conn_lost(undef, undef, "Connection to remote server stalled");
	return undef;
    }
    my $msg = _buf_shift_str($sftp->{_bin});

    if ($debug and $debug & 1) {
	$sftp->{_queued}--;
        my ($code, $id, $status) = unpack( CNN => $msg);
	$id = '-' if $code == SSH2_FXP_VERSION;
        $status = '-' unless $code == SSH2_FXP_STATUS;
	_debug(sprintf("got it!, len:%i, code:%i, id:%s, status: %s",
                       length($msg), $code, $id, $status));
        $debug & 8 and _hexdump($msg);
    }

    return $msg;
}

sub _croak_bad_options {
    @_ and croak "Invalid option(s) '" . CORE::join("', '", @_) . "' or bad combination";
}

sub new {
    ${^TAINT} and &_catch_tainted_args;

    my $class = shift;
    unshift @_, 'host' if @_ & 1;
    my %opts = @_;

    my $sftp = { _msg_id => 0,
		 _bout => '',
		 _bin => '',
		 _connected => 1,
		 _queued => 0 };
    bless $sftp, $class;

    if ($debug) {
        _debug "This is Net::SFTP::Foreign $Net::SFTP::Foreign::VERSION";
        _debug "Loaded from $INC{'Net/SFTP/Foreign.pm'}";
        _debug "Running on Perl $^V for $^O";
        _debug "debug set to $debug";
        _debug "windows set to " . (defined $windows ? $windows : '<undef>');
        _debug "dirty_cleanup set to " . (defined $dirty_cleanup ? $dirty_cleanup : '<undef>');
        _debug "~0 is " . ~0;
    }

    $sftp->_clear_error_and_status;

    my $backend = delete $opts{backend};
    unless (ref $backend) {
	$backend = ($windows ? 'Windows' : 'Unix')
	    unless (defined $backend);
	$backend =~ /^\w+$/
	    or croak "Bad backend name $backend";
	my $backend_class = "Net::SFTP::Foreign::Backend::$backend";
	eval "require $backend_class; 1"
	    or croak "Unable to load backend $backend: $@";
	$backend = $backend_class->_new($sftp, \%opts);
    }
    $sftp->{_backend} = $backend;

    if ($debug) {
        my $class = ref($backend) || $backend;
        no strict 'refs';
        my $version = ${$class .'::VERSION'} || 0;
        _debug "Using backend $class $version";
    }

    my %defs = $backend->_defaults;

    $sftp->{_autodie} = delete $opts{autodie};
    $sftp->{_block_size} = delete $opts{block_size} || $defs{block_size} || 32*1024;
    $sftp->{_queue_size} = delete $opts{queue_size} || $defs{queue_size} || 32;
    $sftp->{_read_ahead} = $defs{read_ahead} || $sftp->{_block_size} * 4;
    $sftp->{_write_delay} = $defs{write_delay} || $sftp->{_block_size} * 8;
    $sftp->{_autoflush} = delete $opts{autoflush};
    $sftp->{_late_set_perm} = delete $opts{late_set_perm};
    $sftp->{_dirty_cleanup} = delete $opts{dirty_cleanup};

    $sftp->{_timeout} = delete $opts{timeout};
    defined $sftp->{_timeout} and $sftp->{_timeout} <= 0 and croak "invalid timeout";

    $sftp->{_fs_encoding} = delete $opts{fs_encoding};
    if (defined $sftp->{_fs_encoding}) {
        $] < 5.008
            and carp "fs_encoding feature is not supported in this perl version $]";
    }
    else {
        $sftp->{_fs_encoding} = 'utf8';
    }

    $sftp->autodisconnect(delete $opts{autodisconnect});

    $backend->_init_transport($sftp, \%opts);
    %opts and _croak_bad_options(keys %opts);

    $sftp->_init unless $sftp->{_error};
    $backend->_after_init($sftp);
    $sftp
}

sub autodisconnect {
    my ($sftp, $ad) = @_;
    if (defined $ad) {
        $sftp->{_disconnect_by_pid} = ( $ad == 0 ?    -1 :
                                        $ad == 1 ? undef :
                                        $ad == 2 ?    $$ :
                                        croak "bad value '$ad' for autodisconnect");
    }
    1;
}

sub disconnect {
    my $sftp = shift;
    my $pid = $sftp->{pid};

    $debug and $debug & 4 and _debug("$sftp->disconnect called (ssh pid: ".($pid||'<undef>').")");

    local $sftp->{_autodie};
    $sftp->_conn_lost;

    if (defined $pid) {
        close $sftp->{ssh_out} if (defined $sftp->{ssh_out} and not $sftp->{_ssh_out_is_not_dupped});
        close $sftp->{ssh_in} if defined $sftp->{ssh_in};

        local ($?, $@, $SIG{__DIE__}, $SIG{__WARN__}, $SIG{ALRM});
        if ($windows) {
	    kill KILL => $pid
                and waitpid($pid, 0);
        }
        else {
	    my $dirty = ( defined $sftp->{_dirty_cleanup}
			  ? $sftp->{_dirty_cleanup}
			  : $dirty_cleanup );

	    if ($dirty) {
                kill TERM => $pid if $dirty > 1;
		for my $sig (qw(TERM TERM KILL KILL)) {
                    my $r;
                    eval {
                        alarm 8;
                        $r = waitpid($pid, 0);
                        alarm 0;
                    };
                    last if defined $r and ( $r > 0 or $! == Errno::ECHILD());
                    kill $sig => $pid;
		}
	    }
	    else {
		while (1) {
		    last if waitpid($pid, 0) > 0;
                    last if $! == Errno::ECHILD();
		    $! == Errno::EINTR() or
                        warn "internal error: unexpected error in waitpid($pid): $!";
		}
	    }
        }
    }
    1
}

sub DESTROY {
    my $sftp = shift;
    local ($?, $!, $@);
    my $dbpid = $sftp->{_disconnect_by_pid};
    $debug and $debug & 4 and _debug("$sftp->DESTROY called (current pid: $$, disconnect_by_pid: ".($dbpid||'').")");
    $sftp->disconnect if (!defined $dbpid or $dbpid == $$);
}

sub _init {
    my $sftp = shift;
    $sftp->_queue_msg_low(SSH2_FXP_INIT, uint32 => SSH2_FILEXFER_VERSION);
    my $msg = $sftp->_get_msg;
    unless (defined $msg) {
        if ($sftp->{_status} == SSH2_FX_CONNECTION_LOST
         and $sftp->{_password_authentication}
         and $sftp->{_password_sent}) {
            $sftp->_set_error(SFTP_ERR_PASSWORD_AUTHENTICATION_FAILED,
			  "Password authentication failed or connection lost");
        }
        return undef;
    }

    my $type = _buf_shift_uint8($msg);
    if ($type != SSH2_FXP_VERSION) {
        $sftp->_conn_lost(SSH2_FX_BAD_MESSAGE,
                          SFTP_ERR_REMOTE_BAD_MESSAGE,
                          "bad packet type, expecting SSH2_FXP_VERSION, got $type");
        return undef;

    }

    my $version = $sftp->{server_version} = _buf_shift_uint32($msg);
    $sftp->{server_extensions} = {};
    while (length $msg) {
        my $key   = _buf_shift_str($msg);
        my $value = _buf_shift_str($msg);
        $sftp->{server_extensions}{$key} = $value;
        if ($key eq 'vendor-id') {
            $sftp->{server_extensions__vendor_id} = [ _buf_shift_utf8($value),
                                                      _buf_shift_utf8($value),
                                                      _buf_shift_utf8($value),
                                                      _buf_shift_uint64($value) ];
        }
    }
    return $version;
}

sub server_extensions { %{shift->{server_extensions}} }

sub _check_extension {
    my ($sftp, $name, $version, $error, $errstr) = @_;
    my $ext = $sftp->{server_extensions}{$name};
    return 1 if (defined $ext and $ext == $version);

    $sftp->_set_status(SSH2_FX_OP_UNSUPPORTED);
    $sftp->_set_error($error, "$errstr: extended operation not supported by server");
    return undef;
}

sub _get_msg_and_check {
    my ($sftp, $etype, $eid, $err, $errstr) = @_;
    defined $eid or return undef;

    my $msg = $sftp->_get_msg;
    defined $msg or return undef;

    $sftp->_clear_error_and_status;

    my $type = _buf_shift_uint8($msg);
    my $id = _buf_shift_uint32($msg);

    unless ($id == $eid) {
        $sftp->_conn_lost(SSH2_FX_BAD_MESSAGE,
                          SFTP_ERR_REMOTE_BAD_MESSAGE,
                          $errstr, "bad packet sequence, expected $eid, got $id");
        return undef;
    }

    if ($type == SSH2_FXP_STATUS) {
        my $code = _buf_shift_uint32($msg);
        my $str = _buf_shift_utf8($msg);
        my $status = $sftp->_set_status($code, (defined $str ? $str : ()));

        $sftp->_set_error($err, $errstr, $status)
            unless $etype == SSH2_FXP_STATUS and $status == SSH2_FX_OK;

        return undef;
    }

    if ($type != $etype) {
        $sftp->_conn_lost(SSH2_FX_BAD_MESSAGE,
                          SFTP_ERR_REMOTE_BAD_MESSAGE,
                          $errstr, "bad packet type, expected $etype packet, got $type");
        return undef;
    }

    return $msg;
}

# reads SSH2_FXP_HANDLE packet and returns handle, or undef on failure
sub _get_handle {
    my ($sftp, $eid, $error, $errstr) = @_;
    if (defined(my $msg = $sftp->_get_msg_and_check(SSH2_FXP_HANDLE, $eid,
                                                    $error, $errstr))) {
	return _buf_shift_str($msg);
    }
    return undef;
}

sub _rid {
    my ($sftp, $rfh) = @_;
    my $rid = $rfh->_rid;
    unless (defined $rid) {
	$sftp->_set_error(SFTP_ERR_REMOTE_ACCESING_CLOSED_FILE,
			  "Couldn't access a file that has been previosly closed");
    }
    $rid
}

sub _rfid {
    $_[1]->_check_is_file;
    &_rid;
}

sub _rdid {
    $_[1]->_check_is_dir;
    &_rid;
}

sub _queue_rid_request {
    my ($sftp, $code, $fh, $attrs) = @_;
    my $rid = $sftp->_rid($fh);
    return undef unless defined $rid;
    $sftp->_queue_msg($code, str => $rid,
                      (@_ == 4 ? (attrs => $attrs) : ()));
}

sub _queue_rfid_request {
    $_[2]->_check_is_file;
    &_queue_rid_request;
}

sub _queue_rdid_request {
    $_[2]->_check_is_dir;
    &_queue_rid_request;
}

sub _queue_str_request { $_[0]->_queue_msg($_[1], str => $_[2]) }

sub _queue_path_request {
    my($sftp, $code, $path, $attrs) = @_;
    $sftp->_queue_msg($code, abs_path => $path,
                      (@_ == 4 ? (attrs => $attrs) : ()));
}

sub _check_status_ok {
<<<<<<< HEAD
    my $sftp = shift;
    $sftp->_get_msg_and_check(SSH2_FXP_STATUS, @_);
    return !$sftp->{_error};
=======
    my ($sftp, $eid, $error, $errstr) = @_;
    if (defined $eid) {
        if (my $msg = $sftp->_get_msg_and_check(SSH2_FXP_STATUS, $eid,
                                                $error, $errstr)) {
            my $status = $sftp->_set_status($msg->get_int32, $msg->get_str);
            return 1 if $status == SSH2_FX_OK;

            $sftp->_set_error($error, $errstr, $status);
        }
    }
    return undef;
>>>>>>> 528a2adf
}

sub setcwd {
    @_ <= 2 or croak 'Usage: $sftp->setcwd($path)';
    ${^TAINT} and &_catch_tainted_args;

    my ($sftp, $cwd) = @_;
    $sftp->_clear_error_and_status;

    if (defined $cwd) {
        $cwd = $sftp->realpath($cwd);
        return undef unless defined $cwd;
	my $a = $sftp->stat($cwd)
	    or return undef;
	if (_is_dir($a->perm)) {
	    return $sftp->{cwd} = $cwd;
	}
	else {
	    $sftp->_set_error(SFTP_ERR_REMOTE_BAD_OBJECT,
			      "Remote object '$cwd' is not a directory");
	    return undef;
	}
    }
    else {
        delete $sftp->{cwd};
        return $sftp->cwd if defined wantarray;
    }
}

sub cwd {
    @_ == 1 or croak 'Usage: $sftp->cwd()';

    my $sftp = shift;
    return defined $sftp->{cwd} ? $sftp->{cwd} : $sftp->realpath('');
}

## SSH2_FXP_OPEN (3)
# returns handle on success, undef on failure
sub open {
    (@_ >= 2 and @_ <= 4)
	or croak 'Usage: $sftp->open($path [, $flags [, $attrs]])';
    ${^TAINT} and &_catch_tainted_args;

    my ($sftp, $path, $flags, $a) = @_;
    defined $flags or $flags = SSH2_FXF_READ;
    my $id = $sftp->_queue_msg(SSH2_FXP_OPEN,
                               abs_path => $path, uint32 => $flags, attrs => $a);

    my $rid = $sftp->_get_handle($id,
				SFTP_ERR_REMOTE_OPEN_FAILED,
				"Couldn't open remote file '$path'");

    if ($debug and $debug & 2) {
        if (defined $rid) {
            _debug("new remote file '$path' open, rid:");
            _hexdump($rid);
        }
        else {
            _debug("open failed: $sftp->{_status}");
        }
    }

    defined $rid or return undef;

    my $fh = Net::SFTP::Foreign::FileHandle->_new_from_rid($sftp, $rid);
    $fh->_flag(append => 1) if ($flags & SSH2_FXF_APPEND);

    $fh;
}

## SSH2_FXP_OPENDIR (11)
sub opendir {
    @_ == 2 or croak 'Usage: $sftp->opendir($path)';
    ${^TAINT} and &_catch_tainted_args;

    my ($sftp, $path) = @_;
    my $id = $sftp->_queue_path_request(SSH2_FXP_OPENDIR, $path);
    my $rid = $sftp->_get_handle($id, SFTP_ERR_REMOTE_OPENDIR_FAILED,
				 "Couldn't open remote dir '$path'");

    if ($debug and $debug & 2) {
        _debug("new remote dir '$path' open, rid:");
        _hexdump($rid);
    }

    defined $rid
	or return undef;

    Net::SFTP::Foreign::DirHandle->_new_from_rid($sftp, $rid, 0)
}

## SSH2_FXP_READ (4)
# returns data on success undef on failure
sub sftpread {
    (@_ >= 3 and @_ <= 4)
	or croak 'Usage: $sftp->sftpread($fh, $offset [, $size])';

    my ($sftp, $rfh, $offset, $size) = @_;

    unless ($size) {
	return '' if defined $size;
	$size = $sftp->{_block_size};
    }

    my $rfid = $sftp->_rfid($rfh);
    defined $rfid or return undef;

    my $id = $sftp->_queue_msg(SSH2_FXP_READ, str=> $rfid,
                               uint64 => $offset, uint32 => $size);

    if (defined(my $msg = $sftp->_get_msg_and_check(SSH2_FXP_DATA, $id,
                                                    SFTP_ERR_REMOTE_READ_FAILED,
                                                    "Couldn't read from remote file"))) {
	return _buf_shift_str($msg);
    }
    return undef;
}

## SSH2_FXP_WRITE (6)
# returns true on success, undef on failure
sub sftpwrite {
    @_ == 4 or croak 'Usage: $sftp->sftpwrite($fh, $offset, $data)';

    my ($sftp, $rfh, $offset) = @_;
    my $rfid = $sftp->_rfid($rfh);
    defined $rfid or return undef;
    utf8::downgrade($_[3], 1) or croak "wide characters found in data";

    my $id = $sftp->_queue_msg(SSH2_FXP_WRITE, str => $rfid,
                               uint64 => $offset, str => $_[3]);

    if ($sftp->_check_status_ok($id,
				SFTP_ERR_REMOTE_WRITE_FAILED,
				"Couldn't write to remote file")) {
	return 1;
    }
    return undef;
}

sub seek {
    (@_ >= 3 and @_ <= 4)
	or croak 'Usage: $sftp->seek($fh, $pos [, $whence])';

    my ($sftp, $rfh, $pos, $whence) = @_;
    $sftp->flush($rfh) or return undef;

    $whence ||= 0;

    if ($whence == 0) {
	return $rfh->_pos($pos)
    }
    elsif ($whence == 1) {
	return $rfh->_inc_pos($pos)
    }
    elsif ($whence == 2) {
	if (my $a = $sftp->stat($rfh)) {
	    return $rfh->_pos($pos + $a->size);
	}
	else {
	    return undef;
	}
    }
    else {
	croak "invalid whence argument";
    }
}

sub tell {
    @_ == 2 or croak 'Usage: $sftp->tell($fh)';

    my ($sftp, $rfh) = @_;
    return $rfh->_pos + length ${$rfh->_bout};
}

sub eof {
    @_ == 2 or croak 'Usage: $sftp->eof($fh)';

    my ($sftp, $rfh) = @_;
    $sftp->_fill_read_cache($rfh, 1);
    return length(${$rfh->_bin}) == 0
}

sub _write {
    my ($sftp, $rfh, $off, $cb) = @_;

    $sftp->_clear_error_and_status;

    my $rfid = $sftp->_rfid($rfh);
    defined $rfid or return undef;

    my $qsize = $sftp->{_queue_size};

    my @msgid;
    my @written;
    my $written = 0;
    my $end;

    while (!$end or @msgid) {
	while (!$end and @msgid < $qsize) {
	    my $data = $cb->();
	    if (defined $data and length $data) {
		my $id = $sftp->_queue_msg(SSH2_FXP_WRITE, str => $rfid,
                                           uint64 => $off + $written, str => $data);
		push @written, $written;
		$written += length $data;
		push @msgid, $id;
	    }
	    else {
		$end = 1;
	    }
	}

	my $eid = shift @msgid;
	my $last = shift @written;
	unless ($sftp->_check_status_ok($eid,
					SFTP_ERR_REMOTE_WRITE_FAILED,
					"Couldn't write to remote file")) {

	    # discard responses to queued requests:
	    $sftp->_get_msg for @msgid;
	    return $last;
	}
    }

    return $written;
}

sub write {
    @_ == 3 or croak 'Usage: $sftp->write($fh, $data)';

    my ($sftp, $rfh) = @_;
    $sftp->flush($rfh, 'in') or return undef;
    utf8::downgrade($_[2], 1) or croak "wide characters found in data";
    my $datalen = length $_[2];
    my $bout = $rfh->_bout;
    $$bout .= $_[2];
    my $len = length $$bout;

    $sftp->flush($rfh, 'out')
	if ($len >= $sftp->{_write_delay} or ($len and $sftp->{_autoflush} ));

    return $datalen;
}

sub flush {
    (@_ >= 2 and @_ <= 3)
	or croak 'Usage: $sftp->flush($fh [, $direction])';

    my ($sftp, $rfh, $dir) = @_;
    $dir ||= '';

    if ($dir ne 'out') { # flush in!
	${$rfh->_bin} = '';
    }

    if ($dir ne 'in') { # flush out!
	my $bout = $rfh->_bout;
	my $len = length $$bout;
	if ($len) {
	    my $start;
	    my $append = $rfh->_flag('append');
	    if ($append) {
<<<<<<< HEAD
		my $attrs = $sftp->fstat($rfh)
=======
		my $attr = $sftp->stat($rfh)
>>>>>>> 528a2adf
		    or return undef;
		$start = $attrs->size;
	    }
	    else {
		$start = $rfh->_pos;
		${$rfh->_bin} = '';
	    }
	    my $off = 0;
	    my $written = $sftp->_write($rfh, $start,
					sub {
					    my $data = substr($$bout, $off, $sftp->{_block_size});
					    $off += length $data;
					    $data;
					} );
	    $rfh->_inc_pos($written)
		unless $append;

	    substr($$bout, 0, $written, '');
	    $written == $len or return undef;
	}
    }
    1;
}

sub _fill_read_cache {
    my ($sftp, $rfh, $len) = @_;

    $sftp->_clear_error_and_status;

    $sftp->flush($rfh, 'out')
	or return undef;

    my $rfid = $sftp->_rfid($rfh);
    defined $rfid or return undef;

    my $bin = $rfh->_bin;

    if (defined $len) {
	return 1 if ($len < length $$bin);

	my $read_ahead = $sftp->{_read_ahead};
	$len = length($$bin) + $read_ahead
	    if $len - length($$bin) < $read_ahead;
    }

    my $pos = $rfh->_pos;

    my $qsize = $sftp->{_queue_size};
    my $bsize = $sftp->{_block_size};

    my @msgid;
    my $askoff = length $$bin;
    my $eof;

    while (!defined $len or length $$bin < $len) {
	while ((!defined $len or $askoff < $len) and @msgid < $qsize) {
	    my $id = $sftp->_queue_msg(SSH2_FXP_READ, str=> $rfid,
                                       uint64 => $pos + $askoff, uint32 => $bsize);
	    push @msgid, $id;
	    $askoff += $bsize;
	}

	my $eid = shift @msgid;
	my $msg = $sftp->_get_msg_and_check(SSH2_FXP_DATA, $eid,
					    SFTP_ERR_REMOTE_READ_FAILED,
					    "Couldn't read from remote file")
	    or last;

	my $data = _buf_shift_str($msg);
	$$bin .= $data;
	if (length $data < $bsize) {
	    unless (defined $len) {
		$eof = $sftp->_queue_msg(SSH2_FXP_READ, str=> $rfid,
                                         uint64 => $pos + length $$bin, uint32 => 1);
	    }
	    last;
	}

    }

    $sftp->_get_msg for @msgid;

    if ($eof) {
	$sftp->_get_msg_and_check(SSH2_FXP_DATA, $eof,
				  SFTP_ERR_REMOTE_BLOCK_TOO_SMALL,
				  "received block was too small")
    }

    if ($sftp->{_status} == SSH2_FX_EOF and length $$bin) {
	$sftp->_clear_error_and_status;
    }

    return $sftp->{_error} ? undef : length $$bin;
}

sub read {
    @_ == 3 or croak 'Usage: $sftp->read($fh, $len)';

    my ($sftp, $rfh, $len) = @_;
    if ($sftp->_fill_read_cache($rfh, $len)) {
	my $bin = $rfh->_bin;
	my $data = substr($$bin, 0, $len, '');
	$rfh->_inc_pos(length $data);
	return $data;
    }
    return undef;
}

sub _readline {
    my ($sftp, $rfh, $sep) = @_;

    $sep = "\n" if @_ < 3;

    my $sl = length $sep;

    my $bin = $rfh->_bin;
    my $last = 0;

    while(1) {
	my $ix = index $$bin, $sep, $last + 1 - $sl ;
	if ($ix >= 0) {
	    $ix += $sl;
	    $rfh->_inc_pos($ix);
	    return substr($$bin, 0, $ix, '');
	}

	$last = length $$bin;
	$sftp->_fill_read_cache($rfh, length($$bin) + 1);

	unless (length $$bin > $last) {
	    $sftp->{_error}
		and return undef;

	    my $line = $$bin;
	    $rfh->_inc_pos(length $line);
	    $$bin = '';
	    return $line;
	}
    }
}

sub readline {
    (@_ >= 2 and @_ <= 3)
	or croak 'Usage: $sftp->readline($fh [, $sep])';

    my ($sftp, $rfh, $sep) = @_;
    $sep = "\n" if @_ < 3;
    if (!defined $sep or $sep eq '') {
	$sftp->_fill_read_cache($rfh);
	$sftp->{_error}
	    and return undef;
	my $bin = $rfh->_bin;
	my $line = $$bin;
	$rfh->_inc_pos(length $line);
	$$bin = '';
	return $line;
    }
    if (wantarray) {
	my @lines;
	while (defined (my $line = $sftp->_readline($rfh, $sep))) {
	    push @lines, $line;
	}
	return @lines;
    }
    return $sftp->_readline($rfh, $sep);
}

sub getc {
    @_ == 2 or croak 'Usage: $sftp->getc($fh)';

    my ($sftp, $rfh) = @_;

    $sftp->_fill_read_cache($rfh, 1);
    my $bin = $rfh->_bin;
    if (length $bin) {
	$rfh->_inc_pos(1);
	return substr $$bin, 0, 1, '';
    }
    return undef;
}

<<<<<<< HEAD
sub _buf_shift_attrs {
    my $sftp = shift;
    my $a = Net::SFTP::Foreign::Attributes->new;
    my $flags = _buf_shift_uint32($_[0]);
    if ($flags & SSH2_FILEXFER_ATTR_SIZE) {
        $a->set_size(_untaint(_buf_shift_uint64($_[0])));
    }
    if ($flags & SSH2_FILEXFER_ATTR_UIDGID) {
        $a->set_ugid(_untaint(_buf_shift_uint32($_[0])),
                     _untaint(_buf_shift_uint32($_[0])));
    }
    if ($flags & SSH2_FILEXFER_ATTR_PERMISSIONS) {
        $a->set_perm(_untaint(_buf_shift_uint32($_[0])));
    }
    if ($flags & SSH2_FILEXFER_ATTR_ACMODTIME) {
        $a->set_amtime(_untaint(_buf_shift_uint32($_[0])),
                       _untaint(_buf_shift_uint32($_[0])));
    }
    if ($flags & SSH2_FILEXFER_ATTR_EXTENDED) {
        my $n = _buf_shift_uint32($_[0]);
        my @ext;
        for (0 .. $n - 1) {
            my $key = _buf_get_str($_[0]);
            my $value = _buf_get_str($_[0]);
            unless (defined $key and defined $value) {
                $sftp->_conn_lost(SSH2_FX_BAD_MESSAGE, SFTP_ERR_REMOTE_BAD_MESSAGE,
                                  "attribute extensions missing from packet");
                return;
            }
            push @ext, $key, $value;
        }
        $a->{extended} = \@ext;
    }
    return $a;
}

sub _buf_skip_attrs {
    my $sftp = shift;
    my $flags = _buf_shift_uint32($_[0]);
    my $skip = 0;
    $skip += 8 if $flags & SSH2_FILEXFER_ATTR_SIZE;
    $skip += 8 if $flags & SSH2_FILEXFER_ATTR_UIDGID;
    $skip += 4 if $flags & SSH2_FILEXFER_ATTR_PERMISSIONS;
    $skip += 8 if $flags & SSH2_FILEXFER_ATTR_ACMODTIME;
    _buf_skip_bytes($_[0], $skip);
    if ($flags & SSH2_FILEXFER_ATTR_EXTENDED) {
        my $n = _buf_shift_uint32($_[0]);
        for (1 .. 2 * $n) {
            last unless length $_[0];
            _buf_shift_str($_[0]);
        }
    }
}

sub _buf_shift_path {
    my $sftp = shift;
    my $str = _buf_shift_str($_[0]);
    unless (defined $str) {
        $sftp->_conn_lost(SSH2_FX_BAD_MESSAGE, SFTP_ERR_REMOTE_BAD_MESSAGE,
                          "path string missing from packet");
        return;
    }
    Encode::decode($sftp->{_fs_encoding}, $str);
}



sub _gen_stat_method {
    my ($code, $error, $errstr) = @_;
    return sub {
	@_ == 2 or croak 'Usage: $sftp->stat|lstat($path)';
        ${^TAINT} and &_catch_tainted_args;

	my ($sftp, $path) = @_;
	my $id = $sftp->_queue_path_request($code, $path);
	if (defined(my $msg = $sftp->_get_msg_and_check(SSH2_FXP_ATTRS, $id,
                                                        $error, $errstr))) {
            return $sftp->_buf_shift_attrs($msg);
	}
	return undef;
    };
}

=======
>>>>>>> 528a2adf
## SSH2_FXP_LSTAT (7), SSH2_FXP_FSTAT (8), SSH2_FXP_STAT (17)
# these all return a Net::SFTP::Foreign::Attributes object on success, undef on failure

sub lstat {
    @_ == 2 or croak 'Usage: $sftp->lstat($path)';
    ${^TAINT} and &_catch_tainted_args;

    my ($sftp, $path) = @_;
    $path = $sftp->_rel2abs($path);
    my $id = $sftp->_queue_str_request(SSH2_FXP_LSTAT, $sftp->_fs_encode($path));
    if (my $msg = $sftp->_get_msg_and_check(SSH2_FXP_ATTRS, $id,
                                            SFTP_ERR_REMOTE_LSTAT_FAILED, "Couldn't stat remote link")) {
        return $msg->get_attributes;
    }
    return undef;
}

sub stat {
    @_ == 2 or croak 'Usage: $sftp->stat($path_or_fh)';
    ${^TAINT} and &_catch_tainted_args;

<<<<<<< HEAD
    my $sftp = shift;
    my $id = $sftp->_queue_rfid_request(SSH2_FXP_FSTAT, @_);
    defined $id or return undef;
    if (defined(my $msg = $sftp->_get_msg_and_check(SSH2_FXP_ATTRS, $id,
                                                    SFTP_ERR_REMOTE_STAT_FAILED,
                                                    "Couldn't stat remote file (fstat)"))) {
        return $sftp->_buf_shift_attrs($msg)
=======
    my ($sftp, $pofh) = @_;
    my $id = $sftp->_queue_new_msg( (ref $pofh and UNIVERSAL::isa($pofh, 'Net::SFTP::Foreign::FileHandle'))
                                    ? ( SSH2_FXP_FSTAT, str => $sftp->_rid($pofh))
                                    : ( SSH2_FXP_STAT,  str => $sftp->_fs_encode($sftp->_rel2abs($pofh))) );
    if (my $msg = $sftp->_get_msg_and_check(SSH2_FXP_ATTRS, $id,
                                            SFTP_ERR_REMOTE_STAT_FAILED, "Couldn't stat remote file")) {
        return $msg->get_attributes;
>>>>>>> 528a2adf
    }
    return undef;
}

sub fstat {
    _deprecated "fstat is deprecated and will be removed on the upcomming 2.xx series, "
        . "stat method accepts now both file handlers and paths";
    goto &fstat;
}

## SSH2_FXP_RMDIR (15), SSH2_FXP_REMOVE (13)
# these return true on success, undef on failure

sub _gen_remove_method {
    my($name, $code, $error, $errstr) = @_;
    my $sub = sub {
	@_ == 2 or croak "Usage: \$sftp->$name(\$path)";
        ${^TAINT} and &_catch_tainted_args;

        my ($sftp, $path) = @_;
<<<<<<< HEAD
        my $id = $sftp->_queue_path_request($code, $path);
        $sftp->_check_status_ok($id, $error, $errstr);
    }
=======
        $path = $sftp->_rel2abs($path);
        my $id = $sftp->_queue_str_request($code, $sftp->_fs_encode($path));
        return $sftp->_check_status_ok($id, $error, $errstr);
    };
    no strict 'refs';
    *$name = $sub;
>>>>>>> 528a2adf
}

_gen_remove_method(remove => SSH2_FXP_REMOVE,
                   SFTP_ERR_REMOTE_REMOVE_FAILED, "Couldn't delete remote file");
_gen_remove_method(rmdir => SSH2_FXP_RMDIR,
                   SFTP_ERR_REMOTE_RMDIR_FAILED, "Couldn't remove remote directory");

## SSH2_FXP_MKDIR (14), SSH2_FXP_SETSTAT (9)
# these return true on success, undef on failure

sub mkdir {
    (@_ >= 2 and @_ <= 3)
        or croak 'Usage: $sftp->mkdir($path [, $attrs])';
    ${^TAINT} and &_catch_tainted_args;

    my ($sftp, $path, $attrs) = @_;
    my $id = $sftp->_queue_path_request(SSH2_FXP_MKDIR, $path, $attrs);
    $sftp->_check_status_ok($id,
                            SFTP_ERR_REMOTE_MKDIR_FAILED,
                            "Couldn't create remote directory");
}

sub join {
    my $sftp = shift;
    my $a = '.';
    while (@_) {
	my $b = shift;
	if (defined $b) {
	    $b =~ s|^(?:\./+)+||;
	    if (length $b and $b ne '.') {
		if ($b !~ m|^/| and $a ne '.' ) {
		    $a = ($a =~ m|/$| ? "$a$b" : "$a/$b");
		}
		else {
		    $a = $b
		}
		$a =~ s|(?:/+\.)+/?$|/|;
		$a =~ s|(?<=[^/])/+$||;
		$a = '.' unless length $a;
	    }
	}
    }
    $a;
}

sub _rel2abs {
    my ($sftp, $path) = @_;
    my $old = $path;
    my $cwd = $sftp->{cwd};
    $path = $sftp->join($sftp->{cwd}, $path);
    $debug and $debug & 4096 and _debug("'$old' --> '$path'");
    return $path
}

sub mkpath {
    (@_ >= 2 and @_ <= 3)
        or croak 'Usage: $sftp->mkpath($path [, $attrs])';
    ${^TAINT} and &_catch_tainted_args;

    my ($sftp, $path, $attrs) = @_;
    $sftp->_clear_error_and_status;

    $path =~ s{^(/*)}{};
    my $start = $1;
    my @path;
    while (1) {
	my $p = "$start$path";
	$debug and $debug & 8192 and _debug "checking $p";
	if ($sftp->test_d($p)) {
	    $debug and $debug & 8192 and _debug "$p is a dir";
	    last;
	}
	unless (length $path) {
	    $sftp->_set_error(SFTP_ERR_REMOTE_MKDIR_FAILED,
                              "Unable to make path, bad root");
	    return undef;
	}
	unshift @path, $p;
	$path =~ s{/*[^/]*$}{};
    }
    for my $p (@path) {
	$debug and $debug & 8192 and _debug "mkdir $p";
	if ($p =~ m{^(?:.*/)?\.{1,2}$} or $p =~ m{/$}) {
	    $debug and $debug & 8192 and _debug "$p is a symbolic dir, skipping";
	    unless ($sftp->test_d($p)) {
		$debug and $debug & 8192 and _debug "symbolic dir $p can not be checked";
		$sftp->{_error} or
		    $sftp->_set_error(SFTP_ERR_REMOTE_MKDIR_FAILED,
				      "Unable to make path, bad name");
		return undef;
	    }
	}
	else {
	    $sftp->mkdir($p, $attrs)
                or return undef;
	}
    }
    1;
}


sub setstat {
    @_ == 3 or croak 'Usage: $sftp->setstat($path_or_fh, $attrs)';
    ${^TAINT} and &_catch_tainted_args;

<<<<<<< HEAD
    my ($sftp, $path, $attrs) = @_;
    my $id = $sftp->_queue_path_request(SSH2_FXP_SETSTAT, $path, $attrs);
    $sftp->_check_status_ok($id,
                            SFTP_ERR_REMOTE_SETSTAT_FAILED,
                            "Couldn't setstat remote file (setstat)'");
=======
    my ($sftp, $pofh, $attrs) = @_;
    my $id = $sftp->_queue_new_msg( ( (ref $pofh and UNIVERSAL::isa($pofh, 'Net::SFTP::Foreign::FileHandle') )
                                      ? ( SSH2_FXP_FSETSTAT, str => $sftp->_rid($pofh) )
                                      : ( SSH2_FXP_SETSTAT,  str => $sftp->_fs_encode($sftp->_rel2abs($pofh)) ) ),
                                    attr => $attrs );
    return $sftp->_check_status_ok($id,
                                   SFTP_ERR_REMOTE_SETSTAT_FAILED,
                                   "Couldn't setstat remote file");
>>>>>>> 528a2adf
}

## SSH2_FXP_CLOSE (4), SSH2_FXP_FSETSTAT (10)
# these return true on success, undef on failure

sub fsetstat {
    _deprecated "fsetstat is deprecated and will be removed on the upcomming 2.xx series, "
        . "setstat method accepts now both file handlers and paths";
    goto &setstat;
}

sub _gen_setstat_shortcut {
    my ($name, $rid_type, $attrs_flag, @arg_types) = @_;
    my $nargs = 2 + @arg_types;
    my $usage = ("\$sftp->$name("
                 . CORE::join(', ', '$path_or_fh', map "arg$_", 1..@arg_types)
                 . ')');
    my $rid_method = ($rid_type eq 'file' ? '_rfid' :
                      $rid_type eq 'dir'  ? '_rdid' :
                      $rid_type eq 'any'  ? '_rid'  :
                      croak "bad rid type $rid_type");
    my $sub = sub {
        @_ == $nargs or croak $usage;
        my $sftp = shift;
        my $pofh = shift;
        my $id = $sftp->_queue_new_msg( ( (ref $pofh and UNIVERSAL::isa($pofh, 'Net::SFTP::Foreign::FileHandle') )
                                          ? ( SSH2_FXP_FSETSTAT, str => $sftp->$rid_method($pofh) )
                                          : ( SSH2_FXP_SETSTAT,  str => $sftp->_fs_encode($sftp->_rel2abs($pofh)) ) ),
                                        int32 => $attrs_flag,
                                        map { $arg_types[$_] => $_[$_] } 0..$#arg_types );
        $sftp->_check_status_ok($id,
                                SFTP_ERR_REMOTE_SETSTAT_FAILED,
                                "Couldn't setstat remote file ($name)");
    };
    no strict 'refs';
    *$name = $sub;
}

_gen_setstat_shortcut(truncate => 'file', SSH2_FILEXFER_ATTR_SIZE,        'int64');
_gen_setstat_shortcut(chown    => 'any' , SSH2_FILEXFER_ATTR_UIDGID,      'int32', 'int32');
_gen_setstat_shortcut(chmod    => 'any' , SSH2_FILEXFER_ATTR_PERMISSIONS, 'int32');
_gen_setstat_shortcut(utime    => 'any' , SSH2_FILEXFER_ATTR_ACMODTIME,   'int32', 'int32');

sub _close {
    @_ == 2 or croak 'Usage: $sftp->close($fh, $attrs)';

    my $sftp = shift;
    my $id = $sftp->_queue_rid_request(SSH2_FXP_CLOSE, @_);
    defined $id or return undef;

    my $ok = $sftp->_check_status_ok($id,
                                     SFTP_ERR_REMOTE_CLOSE_FAILED,
                                     "Couldn't close remote file");

    if ($debug and $debug & 2) {
        _debug sprintf("closing file handle, return: %s, rid:", (defined $ok ? $ok : '-'));
        _hexdump($sftp->_rid($_[0]));
    }

    return $ok;
}

sub close {
    @_ == 2 or croak 'Usage: $sftp->close($fh)';

    my ($sftp, $rfh) = @_;
    $rfh->_check_is_file;
    $sftp->flush($rfh)
	or return undef;

    if ($sftp->_close($rfh)) {
	$rfh->_close;
	return 1
    }
    undef
}

sub closedir {
    @_ == 2 or croak 'Usage: $sftp->closedir($dh)';
    ${^TAINT} and &_catch_tainted_args;

    my ($sftp, $rdh) = @_;
    $rdh->_check_is_dir;

    if ($sftp->_close($rdh)) {
	$rdh->_close;
	return 1;
    }
    undef
}

sub readdir {
    @_ == 2 or croak 'Usage: $sftp->readdir($dh)';
    ${^TAINT} and &_catch_tainted_args;

    my ($sftp, $rdh) = @_;

    my $rdid = $sftp->_rdid($rdh);
    defined $rdid or return undef;

    my $cache = $rdh->_cache;

    while (!@$cache or wantarray) {
	my $id = $sftp->_queue_str_request(SSH2_FXP_READDIR, $rdid);
	if (defined(my $msg = $sftp->_get_msg_and_check(SSH2_FXP_NAME, $id,
                                                        SFTP_ERR_REMOTE_READDIR_FAILED,
                                                        "Couldn't read remote directory"))) {
	    my $count = _buf_shift_uint32($msg) or last;

	    for (1..$count) {
                my $filename = $sftp->_buf_shift_path($msg);
                my $longname = $sftp->_buf_shift_path($msg);
                my $a = $sftp->_buf_shift_attrs($msg);

                $sftp->{_error} and last;

                push @$cache, { filename => $filename,
                                longname => $longname,
				a => $a };
	    }
	}
	else {
	    $sftp->_set_error if $sftp->{_status} == SSH2_FX_EOF;
	    last;
	}
    }

    if (wantarray) {
	my @old = @$cache;
	@$cache = ();
	return @old;
    }
    shift @$cache;
}

sub _readdir {
    my ($sftp, $rdh);
    if (wantarray) {
	my $line = $sftp->readdir($rdh) or return undef;
	return $line->{filename};
    }
    else {
        return map { $_->{filename} } $sftp->readdir($rdh);
    }
}

sub _gen_getpath_method {
    my ($code, $error, $name) = @_;
    return sub {
	@_ == 2 or croak 'Usage: $sftp->some_method($path)';
        ${^TAINT} and &_catch_tainted_args;

	my ($sftp, $path) = @_;
	my $id = $sftp->_queue_path_request($code, $path);
	if (defined(my $msg = $sftp->_get_msg_and_check(SSH2_FXP_NAME, $id,
                                                        $error,
                                                        "Couldn't get $name for remote '$path'"))) {
	    _buf_shift_uint32($msg) > 0
		and return $sftp->_buf_shift_path($msg);

	    $sftp->_set_error($error,
			      "Couldn't get $name for remote '$path', no names on reply")
	}
	return undef;
    };
}

## SSH2_FXP_REALPATH (16)
## SSH2_FXP_READLINK (19)
# return path on success, undef on failure
*realpath = _gen_getpath_method(SSH2_FXP_REALPATH,
				SFTP_ERR_REMOTE_REALPATH_FAILED,
				"realpath");
*readlink = _gen_getpath_method(SSH2_FXP_READLINK,
				SFTP_ERR_REMOTE_READLINK_FAILED,
				"link target");

## SSH2_FXP_RENAME (18)
# true on success, undef on failure

sub _rename {
    my ($sftp, $old, $new) = @_;
    my $id = $sftp->_queue_msg(SSH2_FXP_RENAME,
                               abs_path => $old,
                               abs_path => $new);

    $sftp->_check_status_ok($id, SFTP_ERR_REMOTE_RENAME_FAILED,
                            "Couldn't rename remote file '$old' to '$new'");
}

sub rename {
    (@_ & 1) or croak 'Usage: $sftp->rename($old, $new, %opts)';
    ${^TAINT} and &_catch_tainted_args;

    my ($sftp, $old, $new, %opts) = @_;

    my $overwrite = delete $opts{overwrite};
    my $numbered = delete $opts{numbered};
    croak "'overwrite' and 'numbered' options can not be used together"
        if ($overwrite and $numbered);
    %opts and _croak_bad_options(keys %opts);

    if ($overwrite) {
        $sftp->atomic_rename($old, $new) and return 1;
        $sftp->{_status} != SSH2_FX_OP_UNSUPPORTED and return undef;
    }

    for (1) {
        local $sftp->{_autodie};
        # we are optimistic here and try to rename it without testing
        # if a file of the same name already exists first
        if (!$sftp->_rename($old, $new) and
            $sftp->{_status} == SSH2_FX_FAILURE) {
            if ($numbered and $sftp->test_e($new)) {
                _inc_numbered($new);
                redo;
            }
            elsif ($overwrite) {
                my $rp_old = $sftp->realpath($old);
                my $rp_new = $sftp->realpath($new);
                if (defined $rp_old and defined $rp_new and $rp_old eq $rp_new) {
                    $sftp->_clear_error;
                }
                elsif ($sftp->remove($new)) {
                    $overwrite = 0;
                    redo;
                }
            }
        }
    }
    $sftp->_ok_or_autodie;
}

sub _queue_extended_msg {
    my $sftp = shift;
    my $extension = shift;
    my $version = shift;
    my $error = shift;
    my $error_str = shift;
    $sftp->_check_extension($extension, $version, $error, $error_str) and
        $sftp->_queue_msg(SSH2_FXP_EXTENDED, str => $extension, @_);
}

sub atomic_rename {
    @_ == 3 or croak 'Usage: $sftp->atomic_rename($old, $new)';
    ${^TAINT} and &_catch_tainted_args;

    my ($sftp, $old, $new) = @_;

    my $id = $sftp->_queue_extended_msg('posix-rename@openssh.com' => 1,
                                        SFTP_ERR_REMOTE_RENAME_FAILED,
                                        "atomic rename failed",
                                        abs_path => $old,
                                        abs_path => $new);

    $sftp->_check_status_ok($id, SFTP_ERR_REMOTE_RENAME_FAILED,
                            "Couldn't rename remote file '$old' to '$new'");
}

## SSH2_FXP_SYMLINK (20)
# true on success, undef on failure
sub symlink {
    @_ == 3 or croak 'Usage: $sftp->symlink($sl, $target)';
    ${^TAINT} and &_catch_tainted_args;

    my ($sftp, $sl, $target) = @_;
    my $id = $sftp->_queue_msg(SSH2_FXP_SYMLINK,
                               path => $target,
                               abs_path => $sl);
    $sftp->_check_status_ok($id, SFTP_ERR_REMOTE_SYMLINK_FAILED,
                            "Couldn't create symlink '$sl' pointing to '$target'");
}

sub hardlink {
    @_ == 3 or croak 'Usage: $sftp->hardlink($hl, $target)';
    ${^TAINT} and &_catch_tainted_args;

    my ($sftp, $hl, $target) = @_;

    my $id = $sftp->_queue_extended_msg('hardlink@openssh.com' => 1,
                                        SFTP_ERR_REMOTE_HARDLINK_FAILED,
                                        "hardlink failed",
                                        abs_path => $target,
                                        abs_path => $hl);
    $sftp->_check_status_ok($id, SFTP_ERR_REMOTE_HARDLINK_FAILED,
                            "Couldn't create hardlink '$hl' pointing to '$target'");
}

sub _gen_save_status_method {
    my $method = shift;
    sub {
	my $sftp = shift;
        local ($sftp->{_error}, $sftp->{_status}) if $sftp->{_error};
	$sftp->$method(@_);
    }
}


*_close_save_status = _gen_save_status_method('close');
*_closedir_save_status = _gen_save_status_method('closedir');
*_remove_save_status = _gen_save_status_method('remove');

sub _inc_numbered {
    $_[0] =~ s{^(.*)\((\d+)\)((?:\.[^\.]*)?)$}{"$1(" . ($2+1) . ")$3"}e or
    $_[0] =~ s{((?:\.[^\.]*)?)$}{(1)$1};
    $debug and $debug & 128 and _debug("numbering to: $_[0]");
}

## High-level client -> server methods.

sub abort {
    my $sftp = shift;
    $sftp->_set_error(SFTP_ERR_ABORTED, ($@ ? $_[0] : "Aborted"));
}

# returns true on success, undef on failure
sub get {
    @_ >= 2 or croak 'Usage: $sftp->get($remote, $local, %opts)';
    ${^TAINT} and &_catch_tainted_args;

    my ($sftp, $remote, $local, %opts) = @_;
    defined $remote or croak "remote file path is undefined";

    $sftp->_clear_error_and_status;

    $remote = $sftp->_rel2abs($remote);
    $local = _file_part($remote) unless defined $local;
    my $local_is_fh = (ref $local and $local->isa('GLOB'));

    my $cb = delete $opts{callback};
    my $umask = delete $opts{umask};
    my $perm = delete $opts{perm};
    my $copy_perm = delete $opts{exists $opts{copy_perm} ? 'copy_perm' : 'copy_perms'};
    my $copy_time = delete $opts{copy_time};
    my $overwrite = delete $opts{overwrite};
    my $resume = delete $opts{resume};
    my $append = delete $opts{append};
    my $block_size = delete $opts{block_size} || $sftp->{_block_size};
    my $queue_size = delete $opts{queue_size} || $sftp->{_queue_size};
    my $dont_save = delete $opts{dont_save};
    my $conversion = delete $opts{conversion};
    my $numbered = delete $opts{numbered};
    my $cleanup = delete $opts{cleanup};
    my $atomic = delete $opts{atomic};
    my $best_effort = delete $opts{best_effort};

    croak "'perm' and 'copy_perm' options can not be used simultaneously"
	if (defined $perm and defined $copy_perm);
    croak "'resume' and 'append' options can not be used simultaneously"
	if ($resume and $append);
    croak "'numbered' can not be used with 'overwrite', 'resume' or 'append'"
	if ($numbered and ($overwrite or $resume or $append));
    croak "'atomic' can not be used with 'resume' or 'append'"
        if ($atomic and ($resume or $append));
    if ($local_is_fh) {
	my $append = 'option can not be used when target is a file handle';
	$resume and croak "'resume' $append";
	$overwrite and croak "'overwrite' $append";
	$numbered and croak "'numbered' $append";
	$dont_save and croak "'dont_save' $append";
        $atomic and croak "'croak' $append";
    }
    %opts and _croak_bad_options(keys %opts);

    if ($resume and $conversion) {
        carp "resume option is useless when data conversion has also been requested";
        undef $resume;
    }

    $overwrite = 1 unless (defined $overwrite or $local_is_fh or $numbered);
    $copy_perm = 1 unless (defined $perm or defined $copy_perm or $local_is_fh);
    $copy_time = 1 unless (defined $copy_time or $local_is_fh);
    $cleanup = ($atomic || $numbered) unless defined $cleanup;

    my $a = do {
        local $sftp->{_autodie};
        $sftp->stat($remote);
    };
    my ($rperm, $size, $atime, $mtime) = ($a ? ($a->perm, $a->size, $a->atime, $a->mtime) : ());
    $size = -1 unless defined $size;

    if ($copy_time and not defined $atime) {
        if ($best_effort) {
            undef $copy_time;
        }
        else {
            $sftp->_ok_or_autodie and $sftp->_set_error(SFTP_ERR_REMOTE_STAT_FAILED,
                                                        "Not enough information on stat, amtime not included");
            return undef;
        }
    }

    $umask = (defined $perm ? 0 : umask) unless defined $umask;
    if ($copy_perm) {
        if (defined $rperm) {
            $perm = $rperm;
        }
        elsif ($best_effort) {
            undef $copy_perm
        }
        else {
            $sftp->_ok_or_autodie and $sftp->_set_error(SFTP_ERR_REMOTE_STAT_FAILED,
                                                        "Not enough information on stat, mode not included");
            return undef
        }
    }
    $perm &= ~$umask if defined $perm;

    $sftp->_clear_error_and_status;

    if ($resume and $resume eq 'auto') {
        undef $resume;
        if (defined $mtime) {
            if (my @lstat = CORE::stat $local) {
                $resume = ($mtime <= $lstat[9]);
            }
        }
    }

    my ($atomic_numbered, $atomic_local, $atomic_cleanup);

    my ($rfh, $fh);
    my $askoff = 0;
    my $lstart = 0;

    if ($dont_save) {
        $rfh = $sftp->open($remote, SSH2_FXF_READ);
        defined $rfh or return undef;
    }
    else {
        unless ($local_is_fh or $overwrite or $append or $resume or $numbered) {
	    if (-e $local) {
                $sftp->_set_error(SFTP_ERR_LOCAL_ALREADY_EXISTS,
                                  "local file $local already exists");
                return undef
	    }
        }

        if ($atomic) {
            $atomic_local = $local;
            $local .= sprintf("(%d).tmp", rand(10000));
            $atomic_numbered = $numbered;
            $numbered = 1;
            $debug and $debug & 128 and _debug("temporal local file name: $local");
        }

        if ($resume) {
            if (CORE::open $fh, '+<', $local) {
                binmode $fh;
		CORE::seek($fh, 0, 2);
                $askoff = CORE::tell $fh;
                if ($askoff < 0) {
                    # something is going really wrong here, fall
                    # back to non-resuming mode...
                    $askoff = 0;
                    undef $fh;
                }
                else {
                    if ($size >=0 and $askoff > $size) {
                        $sftp->_set_error(SFTP_ERR_LOCAL_BIGGER_THAN_REMOTE,
                                          "Couldn't resume transfer, local file is bigger than remote");
                        return undef;
                    }
                    $size == $askoff and return 1;
                }
            }
        }

        # we open the remote file so late in order to skip it when
        # resuming an already completed transfer:
        $rfh = $sftp->open($remote, SSH2_FXF_READ);
        defined $rfh or return undef;

	unless (defined $fh) {
	    if ($local_is_fh) {
		$fh = $local;
		local ($@, $SIG{__DIE__}, $SIG{__WARN__});
		eval { $lstart = CORE::tell($fh) };
		$lstart = 0 unless ($lstart and $lstart > 0);
	    }
	    else {
                my $flags = Fcntl::O_CREAT|Fcntl::O_WRONLY;
                $flags |= Fcntl::O_APPEND if $append;
                $flags |= Fcntl::O_EXCL if ($numbered or (!$overwrite and !$append));
                unlink $local if $overwrite;
                while (1) {
                    my $open_perm = (defined $perm ? $perm : 0666);
                    my $save = _umask_save_and_set($umask);
                    sysopen ($fh, $local, $flags, $open_perm) and last;
                    unless ($numbered and -e $local) {
                        $sftp->_set_error(SFTP_ERR_LOCAL_OPEN_FAILED,
                                          "Can't open $local", $!);
                        return undef;
                    }
                    _inc_numbered($local);
                }
                $$numbered = $local if ref $numbered;
		binmode $fh;
		$lstart = sysseek($fh, 0, 1) if $append;
	    }
	}

	if (defined $perm) {
            my $error;
	    do {
                local ($@, $SIG{__DIE__}, $SIG{__WARN__});
                unless (eval { CORE::chmod($perm, $local) > 0 }) {
                    $error = ($@ ? $@ : $!);
                }
            };
	    if ($error and !$best_effort) {
                unlink $local unless $resume or $append;
		$sftp->_set_error(SFTP_ERR_LOCAL_CHMOD_FAILED,
				  "Can't chmod $local", $error);
		return undef
	    }
	}
    }

    my $converter = _gen_converter $conversion;

    my $rfid = $sftp->_rfid($rfh);
    defined $rfid or die "internal error: rfid not defined";

    my @msgid;
    my @askoff;
    my $loff = $askoff;
    my $adjustment = 0;
    my $n = 0;
    local $\;
    do {
        # Disable autodie here in order to do not leave unhandled
        # responses queued on the connection in case of failure.
        local $sftp->{_autodie};

        # Again, once this point is reached, all code paths should end
        # through the CLEANUP block.

        while (1) {
            # request a new block if queue is not full
            while (!@msgid or (($size == -1 or $size > $askoff) and @msgid < $queue_size and $n != 1)) {

                my $id = $sftp->_queue_msg(SSH2_FXP_READ, str=> $rfid,
                                           uint64 => $askoff, uint32 => $block_size);
                push @msgid, $id;
                push @askoff, $askoff;
                $askoff += $block_size;
                $n++;
            }

            my $eid = shift @msgid;
            my $roff = shift @askoff;

            my $msg = $sftp->_get_msg_and_check(SSH2_FXP_DATA, $eid,
                                                SFTP_ERR_REMOTE_READ_FAILED,
                                                "Couldn't read from remote file");

            unless ($msg) {
                if ($sftp->{_status} == SSH2_FX_EOF) {
                    $sftp->_set_error();
                    $roff != $loff and next;
                }
                last;
            }

            my $data = _buf_shift_str($msg);
            my $len = length $data;

            if ($roff != $loff or !$len) {
                $sftp->_set_error(SFTP_ERR_REMOTE_BLOCK_TOO_SMALL,
                                  "remote packet received is too small" );
                last;
            }

            $loff += $len;
            if ($len < $block_size) {
                $block_size = $len < 2048 ? 2048 : $len;
                $askoff = $loff;
            }

            my $adjustment_before = $adjustment;
            $adjustment += $converter->($data) if $converter;

            if (length($data) and defined $cb) {
                # $size = $loff if ($loff > $size and $size != -1);
                $cb->($sftp, $data,
                      $lstart + $roff + $adjustment_before,
                      $lstart + $size + $adjustment);

                last if $sftp->{_error};
            }

            if (length($data) and !$dont_save) {
                unless (print $fh $data) {
                    $sftp->_set_error(SFTP_ERR_LOCAL_WRITE_FAILED,
                                      "unable to write data to local file $local", $!);
                    last;
                }
            }
        }

        $sftp->_get_msg for (@msgid);

        goto CLEANUP if $sftp->{_error};

        # if a converter is in place, and aditional call has to be
        # performed in order to flush any pending buffered data
        if ($converter) {
            my $data = '';
            my $adjustment_before = $adjustment;
            $adjustment += $converter->($data);

            if (length($data) and defined $cb) {
                # $size = $loff if ($loff > $size and $size != -1);
                $cb->($sftp, $data, $askoff + $adjustment_before, $size + $adjustment);
                goto CLEANUP if $sftp->{_error};
            }

            if (length($data) and !$dont_save) {
                unless (print $fh $data) {
                    $sftp->_set_error(SFTP_ERR_LOCAL_WRITE_FAILED,
                                      "unable to write data to local file $local", $!);
                    goto CLEANUP;
                }
            }
        }

        # we call the callback one last time with an empty string;
        if (defined $cb) {
            my $data = '';
            $cb->($sftp, $data, $askoff + $adjustment, $size + $adjustment);
            return undef if $sftp->{_error};
            if (length($data) and !$dont_save) {
                unless (print $fh $data) {
                    $sftp->_set_error(SFTP_ERR_LOCAL_WRITE_FAILED,
                                      "unable to write data to local file $local", $!);
                    goto CLEANUP;
                }
            }
        }

        unless ($dont_save) {
            unless ($local_is_fh or CORE::close $fh) {
                $sftp->_set_error(SFTP_ERR_LOCAL_WRITE_FAILED,
                                  "unable to write data to local file $local", $!);
                goto CLEANUP;
            }

            # we can be running on taint mode, so some checks are
            # performed to untaint data from the remote side.

            if ($copy_time) {
                unless (utime($atime, $mtime, $local) or $best_effort) {
                    $sftp->_set_error(SFTP_ERR_LOCAL_UTIME_FAILED,
                                      "Can't utime $local", $!);
                    goto CLEANUP;
                }
            }

            if ($atomic) {
                if (!$overwrite) {
                    while (1) {
                        # performing a non-overwriting atomic rename is
                        # quite burdensome: first, link is tried, if that
                        # fails, non-overwriting is favoured over
                        # atomicity and an empty file is used to lock the
                        # path before atempting an overwriting rename.
                        if (link $local, $atomic_local) {
                            unlink $local;
                            last;
                        }
                        my $err = $!;
                        unless (-e $atomic_local) {
                            if (sysopen my $lock, $atomic_local,
                                Fcntl::O_CREAT|Fcntl::O_EXCL|Fcntl::O_WRONLY,
                                0600) {
                                $atomic_cleanup = 1;
                                goto OVERWRITE;
                            }
                            $err = $!;
                            unless (-e $atomic_local) {
                                $sftp->_set_error(SFTP_ERR_LOCAL_OPEN_FAILED,
                                                  "Can't open $local", $err);
                                goto CLEANUP;
                            }
                        }
                        unless ($numbered) {
                            $sftp->_set_error(SFTP_ERR_LOCAL_ALREADY_EXISTS,
                                              "local file $atomic_local already exists");
                            goto CLEANUP;
                        }
                        _inc_numbered($atomic_local);
                    }
                }
                else {
                OVERWRITE:
                    unless (CORE::rename $local, $atomic_local) {
                        $sftp->_set_error(SFTP_ERR_LOCAL_RENAME_FAILED,
                                          "Unable to rename temporal file to its final position '$atomic_local'", $!);
                        goto CLEANUP;
                    }
                }
                $$atomic_numbered = $local if ref $atomic_numbered;
            }

        CLEANUP:
            if ($cleanup and $sftp->{_error}) {
                unlink $local;
                unlink $atomic_local if $atomic_cleanup;
            }
        }
    }; # autodie flag is restored here!

    $sftp->_ok_or_autodie;
}

# return file contents on success, undef on failure
sub get_content {
    @_ == 2 or croak 'Usage: $sftp->get_content($remote)';
    ${^TAINT} and &_catch_tainted_args;

    my ($sftp, $name) = @_;
    my $rfh = $sftp->open($name)
	or return undef;

    scalar $sftp->readline($rfh, undef);
}

sub put {
    @_ >= 2 or croak 'Usage: $sftp->put($local, $remote, %opts)';
    ${^TAINT} and &_catch_tainted_args;

    my ($sftp, $local, $remote, %opts) = @_;
    defined $local or croak "local file path is undefined";

    $sftp->_clear_error_and_status;

    my $local_is_fh = (ref $local and $local->isa('GLOB'));
    unless (defined $remote) {
        $local_is_fh and croak "unable to infer remote file name when a file handler is passed as local";
        $remote = (File::Spec->splitpath($local))[2];
    }
    $remote = $sftp->_rel2abs($remote);

    my $cb = delete $opts{callback};
    my $umask = delete $opts{umask};
    my $perm = delete $opts{perm};
    my $copy_perm = delete $opts{copy_perm};
    $copy_perm = delete $opts{copy_perms} unless defined $copy_perm;
    my $copy_time = delete $opts{copy_time};
    my $overwrite = delete $opts{overwrite};
    my $resume = delete $opts{resume};
    my $append = delete $opts{append};
    my $block_size = delete $opts{block_size} || $sftp->{_block_size};
    my $queue_size = delete $opts{queue_size} || $sftp->{_queue_size};
    my $conversion = delete $opts{conversion};
    my $late_set_perm = delete $opts{late_set_perm};
    my $numbered = delete $opts{numbered};
    my $atomic = delete $opts{atomic};
    my $cleanup = delete $opts{cleanup};
    my $best_effort = delete $opts{best_effort};
    my $sparse = delete $opts{sparse};

    croak "'perm' and 'umask' options can not be used simultaneously"
	if (defined $perm and defined $umask);
    croak "'perm' and 'copy_perm' options can not be used simultaneously"
	if (defined $perm and $copy_perm);
    croak "'resume' and 'append' options can not be used simultaneously"
	if ($resume and $append);
    croak "'resume' and 'overwrite' options can not be used simultaneously"
	if ($resume and $overwrite);
    croak "'numbered' can not be used with 'overwrite', 'resume' or 'append'"
	if ($numbered and ($overwrite or $resume or $append));
    croak "'atomic' can not be used with 'resume' or 'append'"
        if ($atomic and ($resume or $append));

    %opts and _croak_bad_options(keys %opts);

    $overwrite = 1 unless (defined $overwrite or $numbered);
    $copy_perm = 1 unless (defined $perm or defined $copy_perm or $local_is_fh);
    $copy_time = 1 unless (defined $copy_time or $local_is_fh);
    $late_set_perm = $sftp->{_late_set_perm} unless defined $late_set_perm;
    $cleanup = ($atomic || $numbered) unless defined $cleanup;

    my $neg_umask;
    if (defined $perm) {
	$neg_umask = $perm;
    }
    else {
	$umask = umask unless defined $umask;
	$neg_umask = 0777 & ~$umask;
    }

    my ($fh, $lmode, $lsize, $latime, $lmtime);
    if ($local_is_fh) {
	$fh = $local;
	# we don't set binmode for the passed file handle on purpose
    }
    else {
	unless (CORE::open $fh, '<', $local) {
	    $sftp->_set_error(SFTP_ERR_LOCAL_OPEN_FAILED,
			      "Unable to open local file '$local'", $!);
	    return undef;
	}
	binmode $fh;
    }

    {
	# as $fh can come from the outside, it may be a tied object
	# lacking support for some methods, so we call them wrapped
	# inside eval blocks
	local ($@, $SIG{__DIE__}, $SIG{__WARN__});
	if ((undef, undef, $lmode, undef, undef,
	     undef, undef, $lsize, $latime, $lmtime) =
	    eval {
		no warnings; # Calling stat on a tied handler
                             # generates a warning because the op is
                             # not supported by the tie API.
		CORE::stat $fh;
	    }
	   ) {
            $debug and $debug & 16384 and _debug "local file size is " . (defined $lsize ? $lsize : '<undef>');

	    # $fh can point at some place inside the file, not just at the
	    # begining
	    if ($local_is_fh and defined $lsize) {
		my $tell = eval { CORE::tell $fh };
		$lsize -= $tell if $tell and $tell > 0;
	    }
	}
	elsif ($copy_perm or $copy_time) {
	    $sftp->_set_error(SFTP_ERR_LOCAL_STAT_FAILED,
			      "Couldn't stat local file '$local'", $!);
	    return undef;
	}
	elsif ($resume and $resume eq 'auto') {
            $debug and $debug & 16384 and _debug "not resuming because stat'ing the local file failed";
	    undef $resume
	}
    }

    $perm = $lmode & $neg_umask if $copy_perm;
    my $attrs = Net::SFTP::Foreign::Attributes->new;
    $attrs->set_perm($perm) if defined $perm;

    my $rfh;
    my $writeoff = 0;
    my $converter = _gen_converter $conversion;
    my $converted_input = '';
    my $rattrs;

    if ($resume or $append) {
	$rattrs = do {
            local $sftp->{_autodie};
            $sftp->stat($remote);
        };
	if ($rattrs) {
	    if ($resume and $resume eq 'auto' and $rattrs->mtime >= $lmtime) {
                $debug and $debug & 16384 and
                    _debug "not resuming because local file is newer, r: ".$rattrs->mtime." l: $lmtime";
		undef $resume;
	    }
	    else {
		$writeoff = $rattrs->size;
		$debug and $debug & 16384 and _debug "resuming from $writeoff";
	    }
	}
        else {
            if ($append) {
                $sftp->{_status} == SSH2_FX_NO_SUCH_FILE
                    or $sftp->_ok_or_autodie or return undef;
                # no such file, no append
                undef $append;
            }
            $sftp->_clear_error_and_status;
        }
    }

    my ($atomic_numbered, $atomic_remote);
    if ($writeoff) {
        # one of $resume or $append is set
        if ($resume) {
            $debug and $debug & 16384 and _debug "resuming file transfer from $writeoff";
            if ($converter) {
                # as size could change, we have to read and convert
                # data until we reach the given position on the local
                # file:
                my $off = 0;
                my $eof_t;
                while (1) {
                    my $len = length $converted_input;
                    my $delta = $writeoff - $off;
                    if ($delta <= $len) {
                        $debug and $debug & 16384 and _debug "discarding $delta converted bytes";
                        substr $converted_input, 0, $delta, '';
                        last;
                    }
                    else {
                        $off += $len;
                        if ($eof_t) {
                            $sftp->_set_error(SFTP_ERR_REMOTE_BIGGER_THAN_LOCAL,
                                              "Couldn't resume transfer, remote file is bigger than local");
                            return undef;
                        }
                        my $read = CORE::read($fh, $converted_input, $block_size * 4);
                        unless (defined $read) {
                            $sftp->_set_error(SFTP_ERR_LOCAL_READ_ERROR,
                                              "Couldn't read from local file '$local' to the resume point $writeoff", $!);
                            return undef;
                        }
                        $lsize += $converter->($converted_input) if defined $lsize;
                        utf8::downgrade($converted_input, 1)
                                or croak "converter introduced wide characters in data";
                        $read or $eof_t = 1;
                    }
                }
            }
            elsif ($local_is_fh) {
                # as some PerlIO layer could be installed on the $fh,
                # just seeking to the resume position will not be
                # enough. We have to read and discard data until the
                # desired offset is reached
                my $off = $writeoff;
                while ($off) {
                    my $read = CORE::read($fh, my($buf), ($off < 16384 ? $off : 16384));
                    if ($read) {
                        $debug and $debug & 16384 and _debug "discarding $read bytes";
                        $off -= $read;
                    }
                    else {
                        $sftp->_set_error(defined $read
                                          ? ( SFTP_ERR_REMOTE_BIGGER_THAN_LOCAL,
                                              "Couldn't resume transfer, remote file is bigger than local")
                                          : ( SFTP_ERR_LOCAL_READ_ERROR,
                                              "Couldn't read from local file handler '$local' to the resume point $writeoff", $!));
                    }
                }
            }
            else {
                if (defined $lsize and $writeoff > $lsize) {
                    $sftp->_set_error(SFTP_ERR_REMOTE_BIGGER_THAN_LOCAL,
                                      "Couldn't resume transfer, remote file is bigger than local");
                    return undef;
                }
                unless (CORE::seek($fh, $writeoff, 0)) {
                    $sftp->_set_error(SFTP_ERR_LOCAL_SEEK_FAILED,
                                      "seek operation on local file failed: $!");
                    return undef;
                }
            }
            if (defined $lsize and $writeoff == $lsize) {
                if (defined $perm and $rattrs->perm != $perm) {
                    # FIXME: do copy_time here if required
                    return $sftp->_best_effort($best_effort, setstat => $remote, $attrs);
                }
                return 1;
            }
        }
        $rfh = $sftp->open($remote, SSH2_FXF_WRITE)
            or return undef;
    }
    else {
        if ($atomic) {
            # check that does not exist a file of the same name that
            # would block the rename operation at the end
            if (!($numbered or $overwrite) and
                $sftp->test_e($remote)) {
                $sftp->_set_status(SSH2_FX_FAILURE);
                $sftp->_set_error(SFTP_ERR_REMOTE_ALREADY_EXISTS,
                                  "Remote file '$remote' already exists");
                return undef;
            }
            $atomic_remote = $remote;
            $remote .= sprintf("(%d).tmp", rand(10000));
            $atomic_numbered = $numbered;
            $numbered = 1;
            $debug and $debug & 128 and _debug("temporal remote file name: $remote");
        }
        local $sftp->{_autodie};
	if ($numbered) {
            while (1) {
                $rfh = $sftp->open($remote,
                                   SSH2_FXF_WRITE | SSH2_FXF_CREAT | SSH2_FXF_EXCL,
                                   $attrs);
                last if ($rfh or
                         $sftp->{_status} != SSH2_FX_FAILURE or
                         !$sftp->test_e($remote));
                _inc_numbered($remote);
	    }
            $$numbered = $remote if $rfh and ref $numbered;
	}
        else {
            # open can fail due to a remote file with the wrong
            # permissions being already there. We are optimistic here,
            # first we try to open the remote file and if it fails due
            # to a permissions error then we remove it and try again.
            for my $rep (0, 1) {
                $rfh = $sftp->open($remote,
                                   SSH2_FXF_WRITE | SSH2_FXF_CREAT |
                                   ($overwrite ? SSH2_FXF_TRUNC : SSH2_FXF_EXCL),
                                   $attrs);

                last if $rfh or $rep or !$overwrite or $sftp->{_status} != SSH2_FX_PERMISSION_DENIED;

                $debug and $debug & 2 and _debug("retrying open after removing remote file");
                local ($sftp->{_status}, $sftp->{_error});
                $sftp->remove($remote);
            }
        }
    }

    $sftp->_ok_or_autodie or return undef;
    # Once this point is reached and for the remaining of the sub,
    # code should never return but jump into the CLEANUP block.

    my $last_block_was_zeros;

    do {
        local $sftp->{autodie};

        # In some SFTP server implementations, open does not set the
        # attributes for existent files so we do it again. The
        # $late_set_perm work around is for some servers that do not
        # support changing the permissions of open files
        if (defined $perm and !$late_set_perm) {
            $sftp->_best_effort($best_effort, setstat => $rfh, $attrs) or goto CLEANUP;
        }

        my $rfid = $sftp->_rfid($rfh);
        defined $rfid or die "internal error: rfid is undef";

        # In append mode we add the size of the remote file in
        # writeoff, if lsize is undef, we initialize it to $writeoff:
        $lsize += $writeoff if ($append or not defined $lsize);

        # when a converter is used, the EOF can become delayed by the
        # buffering introduced, we use $eof_t to account for that.
        my ($eof, $eof_t);
        my @msgid;
    OK: while (1) {
            if (!$eof and @msgid < $queue_size) {
                my ($data, $len);
                if ($converter) {
                    while (!$eof_t and length $converted_input < $block_size) {
                        my $read = CORE::read($fh, my $input, $block_size * 4);
                        unless ($read) {
                            unless (defined $read) {
                                $sftp->_set_error(SFTP_ERR_LOCAL_READ_ERROR,
                                                  "Couldn't read from local file '$local'", $!);
                                last OK;
                            }
                            $eof_t = 1;
                        }

                        # note that the $converter is called a last time
                        # with an empty string
                        $lsize += $converter->($input);
                        utf8::downgrade($input, 1)
                                or croak "converter introduced wide characters in data";
                        $converted_input .= $input;
                    }
                    $data = substr($converted_input, 0, $block_size, '');
                    $len = length $data;
                    $eof = 1 if ($eof_t and !$len);
                }
                else {
                    $debug and $debug & 16384 and
                        _debug "reading block at offset ".CORE::tell($fh)." block_size: $block_size";

                    $len = CORE::read($fh, $data, $block_size);

                    if ($len) {
                        $debug and $debug & 16384 and _debug "block read, size: $len";

                        utf8::downgrade($data, 1)
                                or croak "wide characters unexpectedly read from file";

                        $debug and $debug & 16384 and length $data != $len and
                            _debug "read data changed size on downgrade to " . length($data);
                    }
                    else {
                        unless (defined $len) {
                            $sftp->_set_error(SFTP_ERR_LOCAL_READ_ERROR,
                                              "Couldn't read from local file '$local'", $!);
                            last OK;
                        }
                        $eof = 1;
                    }
                }

                my $nextoff = $writeoff + $len;

                if (defined $cb) {
                    $lsize = $nextoff if $nextoff > $lsize;
                    $cb->($sftp, $data, $writeoff, $lsize);

                    last OK if $sftp->{_error};

                    utf8::downgrade($data, 1) or croak "callback introduced wide characters in data";

                    $len = length $data;
                    $nextoff = $writeoff + $len;
                }

                if ($len) {
                    if ($sparse and $data =~ /^\x{00}*$/s) {
                        $last_block_was_zeros = 1;
                        $debug and $debug & 16384 and _debug "skipping zeros block at offset $writeoff, length $len";
                    }
                    else {
                        $debug and $debug & 16384 and _debug "writing block at offset $writeoff, length $len";

<<<<<<< HEAD
                    my $id = $sftp->_queue_msg(SSH2_FXP_WRITE, str => $rfid,
                                               uint64 => $writeoff, str => $data);
                    push @msgid, $id;
=======
                        my $id = $sftp->_queue_new_msg(SSH2_FXP_WRITE, str => $rfid,
                                                       int64 => $writeoff, str => $data);
                        push @msgid, $id;
                        $last_block_was_zeros = 0;
                    }
>>>>>>> 528a2adf
                    $writeoff = $nextoff;
                }
            }

            last if ($eof and !@msgid);

            next unless  ($eof
                          or @msgid >= $queue_size
                          or $sftp->_do_io(0));

            my $id = shift @msgid;
            unless ($sftp->_check_status_ok($id,
                                            SFTP_ERR_REMOTE_WRITE_FAILED,
                                            "Couldn't write to remote file")) {
                last OK;
            }
        }

        CORE::close $fh unless $local_is_fh;

        $sftp->_get_msg for (@msgid);

        $sftp->truncate($rfh, $writeoff)
            if $last_block_was_zeros and not $sftp->{_error};

        $sftp->_close_save_status($rfh);

        goto CLEANUP if $sftp->{_error};

        # set perm for servers that does not support setting
        # permissions on open files and also atime and mtime:
        if ($copy_time or ($late_set_perm and defined $perm)) {
            $attrs->set_perm unless $late_set_perm and defined $perm;
            $attrs->set_amtime($latime, $lmtime) if $copy_time;
            $sftp->_best_effort($best_effort, setstat => $remote, $attrs) or goto CLEANUP
        }

        if ($atomic) {
            $sftp->rename($remote, $atomic_remote,
                          overwrite => $overwrite,
                          numbered => $atomic_numbered) or goto CLEANUP;
        }

    CLEANUP:
        if ($cleanup and $sftp->{_error}) {
            warn "cleanup $remote";
            $sftp->_remove_save_status($remote);
        }
    };
    $sftp->_ok_or_autodie;
}

sub put_content {
    @_ >= 3 or croak 'Usage: $sftp->put_content($content, $remote, %opts)';
    ${^TAINT} and &_catch_tainted_args;

    my ($sftp, undef, $remote, %opts) = @_;
    my %put_opts = ( map { $_ => delete $opts{$_} }
                     qw(perm umask block_size queue_size overwrite conversion resume
                        numbered late_set_perm atomic best_effort));
    %opts and _croak_bad_options(keys %opts);

    my $fh;
    unless (CORE::open $fh, '<', \$_[0]) {
        $sftp->_set_error(SFTP_ERR_LOCAL_OPEN_FAILED, "Can't open scalar as file handle", $!);
        return undef;
    }
    $sftp->put($fh, $remote, %opts);

}

sub ls {
    @_ >= 1 or croak 'Usage: $sftp->ls($remote_dir, %opts)';
    ${^TAINT} and &_catch_tainted_args;

    my $sftp = shift;
    my %opts = @_ & 1 ? (dir => @_) : @_;

    my $dir = delete $opts{dir};
    my $ordered = delete $opts{ordered};
    my $follow_links = delete $opts{follow_links};
    my $atomic_readdir = delete $opts{atomic_readdir};
    my $names_only = delete $opts{names_only};
    my $realpath = delete $opts{realpath};
    my $queue_size = delete $opts{queue_size};
    my $cheap = ($names_only and !$realpath); 
    my ($cheap_wanted, $wanted);
    if ($cheap and
	ref $opts{wanted} eq 'RegExp' and 
	not defined $opts{no_wanted}) {
	$cheap_wanted = delete $opts{wanted}
    }
    else {
	$wanted = (delete $opts{_wanted} ||
		   _gen_wanted(delete $opts{wanted},
			       delete $opts{no_wanted}));
	undef $cheap if defined $wanted;
    }

    %opts and _croak_bad_options(keys %opts);

    my $delayed_wanted = ($atomic_readdir and $wanted);
    $queue_size = 1 if ($follow_links or $realpath or
			($wanted and not $delayed_wanted));
    my $max_queue_size = $queue_size || $sftp->{_queue_size};
    $queue_size ||= 2;

    $dir = '.' unless defined $dir;
    $dir = $sftp->_rel2abs($dir);

    my $rdh = $sftp->opendir($dir);
    return unless defined $rdh;

    my $rdid = $sftp->_rdid($rdh);
    defined $rdid or return undef;

    my @dir;
    my @msgid;

    do {
        local $sftp->{_autodie};
    OK: while (1) {
            push @msgid, $sftp->_queue_str_request(SSH2_FXP_READDIR, $rdid)
                while (@msgid < $queue_size);

            my $id = shift @msgid;
            if (defined(my $msg = $sftp->_get_msg_and_check(SSH2_FXP_NAME, $id,
                                                            SFTP_ERR_REMOTE_READDIR_FAILED,
                                                            "Couldn't read directory '$dir'"))) {
                my $count = _buf_shift_uint32($msg) or last;

                if ($cheap) {
                    for (1..$count) {
                        my $fn = $sftp->_buf_shift_path($msg);
                        push @dir, $fn if (!defined $cheap_wanted or $fn =~ $cheap_wanted);
                        _buf_shift_str($msg);
                        $sftp->_buf_skip_attrs($msg);
                    }
                }
                else {
                    for (1..$count) {
                        my $fn = $sftp->_buf_shift_path($msg);
                        my $ln = $sftp->_buf_shift_path($msg);
                        my $a = $sftp->_buf_shift_attrs($msg);

                        my $entry =  { filename => $fn,
                                       longname => $ln,
                                       a => $a };

                        if ($follow_links and _is_lnk($a->perm)) {

                            if ($a = $sftp->stat($sftp->join($dir, $fn))) {
                                $entry->{a} = $a;
                            }
                            else {
                                $sftp->_clear_error_and_status;
                            }
                        }

                        if ($realpath) {
                            my $rp = $sftp->realpath($sftp->join($dir, $fn));
                            if (defined $rp) {
                                $fn = $entry->{realpath} = $rp;
                            }
                            else {
                                $sftp->_clear_error_and_status;
                            }
                        }

                        if (!$wanted or $delayed_wanted or $wanted->($sftp, $entry)) {
                            push @dir, (($names_only and !$delayed_wanted) ? $fn : $entry);
                        }
                    }
                }

                $queue_size ++ if $queue_size < $max_queue_size;
            }
            else {
                $sftp->_set_error if $sftp->{_status} == SSH2_FX_EOF;
                $sftp->_get_msg for @msgid;
                last;
            }
        }
        $sftp->_closedir_save_status($rdh) if $rdh;
    };
    unless ($sftp->{_error}) {
	if ($delayed_wanted) {
	    @dir = grep { $wanted->($sftp, $_) } @dir;
	    @dir = map { defined $_->{realpath}
			 ? $_->{realpath}
			 : $_->{filename} } @dir
		if $names_only;
	}
        if ($ordered) {
            if ($names_only) {
                @dir = sort @dir;
            }
            else {
                _sort_entries \@dir;
            }
        }
	return \@dir;
    }
    croak $sftp->{_error} if $sftp->{_autodie};
    return undef;
}

sub rremove {
    @_ >= 2 or croak 'Usage: $sftp->rremove($dirs, %opts)';
    ${^TAINT} and &_catch_tainted_args;

    my ($sftp, $dirs, %opts) = @_;

    my $on_error = delete $opts{on_error};
    local $sftp->{_autodie} if $on_error;
    my $wanted = _gen_wanted( delete $opts{wanted},
			      delete $opts{no_wanted});

    %opts and _croak_bad_options(keys %opts);

    my $count = 0;

    my @dirs;
    $sftp->find( $dirs,
		 on_error => $on_error,
		 atomic_readdir => 1,
		 wanted => sub {
		     my $e = $_[1];
		     my $fn = $e->{filename};
		     if (_is_dir($e->{a}->perm)) {
			 push @dirs, $e;
		     }
		     else {
			 if (!$wanted or $wanted->($sftp, $e)) {
			     if ($sftp->remove($fn)) {
				 $count++;
			     }
			     else {
				 $sftp->_call_on_error($on_error, $e);
			     }
			 }
		     }
		 } );

    _sort_entries(\@dirs);

    while (@dirs) {
	my $e = pop @dirs;
	if (!$wanted or $wanted->($sftp, $e)) {
	    if ($sftp->rmdir($e->{filename})) {
		$count++;
	    }
	    else {
		$sftp->_call_on_error($on_error, $e);
	    }
	}
    }

    return $count;
}

sub get_symlink {
    @_ >= 3 or croak 'Usage: $sftp->get_symlink($remote, $local, %opts)';
    my ($sftp, $remote, $local, %opts) = @_;
    my $overwrite = delete $opts{overwrite};
    my $numbered = delete $opts{numbered};

    croak "'overwrite' and 'numbered' can not be used together"
	if ($overwrite and $numbered);
   %opts and _croak_bad_options(keys %opts);

    $overwrite = 1 unless (defined $overwrite or $numbered);

    my $a = $sftp->lstat($remote) or return undef;
    unless (_is_lnk($a->perm)) {
	$sftp->_set_error(SFTP_ERR_REMOTE_BAD_OBJECT,
			  "Remote object '$remote' is not a symlink");
	return undef;
    }

    my $link = $sftp->readlink($remote) or return undef;

    # TODO: this is too weak, may contain race conditions.
    if ($numbered) {
        _inc_numbered($local) while -e $local;
    }
    elsif (-e $local) {
	if ($overwrite) {
	    unlink $local;
	}
	else {
	    $sftp->_set_error(SFTP_ERR_LOCAL_ALREADY_EXISTS,
			      "local file $local already exists");
	    return undef
	}
    }

    unless (eval { CORE::symlink $link, $local }) {
	$sftp->_set_error(SFTP_ERR_LOCAL_SYMLINK_FAILED,
			  "creation of symlink '$local' failed", $!);
	return undef;
    }
    $$numbered = $local if ref $numbered;

    1;
}

sub put_symlink {
    @_ >= 3 or croak 'Usage: $sftp->put_symlink($local, $remote, %opts)';
    my ($sftp, $local, $remote, %opts) = @_;
    my $overwrite = delete $opts{overwrite};
    my $numbered = delete $opts{numbered};

    croak "'overwrite' and 'numbered' can not be used together"
	if ($overwrite and $numbered);
    %opts and _croak_bad_options(keys %opts);

    $overwrite = 1 unless (defined $overwrite or $numbered);
    my $perm = (CORE::lstat $local)[2];
    unless (defined $perm) {
	$sftp->_set_error(SFTP_ERR_LOCAL_STAT_FAILED,
			  "Couldn't stat local file '$local'", $!);
	return undef;
    }
    unless (_is_lnk($perm)) {
	$sftp->_set_error(SFTP_ERR_LOCAL_BAD_OBJECT,
			  "Local file $local is not a symlink");
	return undef;
    }
    my $target = readlink $local;
    unless (defined $target) {
	$sftp->_set_error(SFTP_ERR_LOCAL_READLINK_FAILED,
			  "Couldn't read link '$local'", $!);
	return undef;
    }

    while (1) {
        local $sftp->{_autodie};
        $sftp->symlink($remote, $target);
        if ($sftp->{_error} and
            $sftp->{_status} == SSH2_FX_FAILURE) {
            if ($numbered and $sftp->test_e($remote)) {
                _inc_numbered($remote);
                redo;
            }
            elsif ($overwrite and $sftp->_remove_save_status($remote)) {
                $overwrite = 0;
                redo;
            }
        }
        last
    }
    $$numbered = $remote if ref $numbered;
    $sftp->_ok_or_autodie;
}

sub rget {
    @_ >= 2 or croak 'Usage: $sftp->rget($remote, $local, %opts)';
    ${^TAINT} and &_catch_tainted_args;
    my ($sftp, $remote, $local, %opts) = @_;

    defined $remote or croak "remote file path is undefined";
    $local = File::Spec->curdir unless defined $local;

    # my $cb = delete $opts{callback};
    my $umask = delete $opts{umask};
    my $copy_perm = delete $opts{exists $opts{copy_perm} ? 'copy_perm' : 'copy_perms'};
    my $copy_time = delete $opts{copy_time};
    my $newer_only = delete $opts{newer_only};
    my $on_error = delete $opts{on_error};
    local $sftp->{_autodie} if $on_error;
    my $ignore_links = delete $opts{ignore_links};

    # my $relative_links = delete $opts{relative_links};

    my $wanted = _gen_wanted( delete $opts{wanted},
			      delete $opts{no_wanted} );

    my %get_opts = (map { $_ => delete $opts{$_} }
                    qw(block_size queue_size overwrite conversion
                       resume numbered atomic best_effort));

    if ($get_opts{resume} and $get_opts{conversion}) {
        carp "resume option is useless when data conversion has also been requested";
        delete $get_opts{resume};
    }

    my %get_symlink_opts = (map { $_ => $get_opts{$_} }
                            qw(overwrite numbered));

    %opts and _croak_bad_options(keys %opts);

    $remote = $sftp->join($remote, './');
    my $qremote = quotemeta $remote;
    my $reremote = qr/^$qremote(.*)$/i;

    my $save = _umask_save_and_set $umask;

    $copy_perm = 1 unless defined $copy_perm;
    $copy_time = 1 unless defined $copy_time;

    require File::Spec;

    my $count = 0;
    $sftp->find( [$remote],
		 descend => sub {
		     my $e = $_[1];
		     # print "descend: $e->{filename}\n";
		     if (!$wanted or $wanted->($sftp, $e)) {
			 my $fn = $e->{filename};
			 if ($fn =~ $reremote) {
			     my $lpath = File::Spec->catdir($local, $1);
                             ($lpath) = $lpath =~ /(.*)/ if ${^TAINT};
			     if (-d $lpath) {
				 $sftp->_set_error(SFTP_ERR_LOCAL_ALREADY_EXISTS,
						   "directory '$lpath' already exists");
				 $sftp->_call_on_error($on_error, $e);
				 return 1;
			     }
			     else {
				 if (CORE::mkdir $lpath, ($copy_perm ? $e->{a}->perm & 0777 : 0777)) {
				     $count++;
				     return 1;
				 }
				 else {
				     $sftp->_set_error(SFTP_ERR_LOCAL_MKDIR_FAILED,
						       "mkdir '$lpath' failed", $!);
				 }
			     }
			 }
			 else {
			     $sftp->_set_error(SFTP_ERR_REMOTE_BAD_PATH,
					       "bad remote path '$fn'");
			 }
			 $sftp->_call_on_error($on_error, $e);
		     }
		     return undef;
		 },
		 wanted => sub {
		     my $e = $_[1];
		     # print "file fn:$e->{filename}, a:$e->{a}\n";
		     unless (_is_dir($e->{a}->perm)) {
			 if (!$wanted or $wanted->($sftp, $e)) {
			     my $fn = $e->{filename};
			     if ($fn =~ $reremote) {
				 my $lpath = File::Spec->catfile($local, $1);
                                 ($lpath) = $lpath =~ /(.*)/ if ${^TAINT};
				 if (_is_lnk($e->{a}->perm) and !$ignore_links) {
				     if ($sftp->get_symlink($fn, $lpath,
							    copy_time => $copy_time,
                                                            %get_symlink_opts)) {
					 $count++;
					 return undef;
				     }
				 }
				 elsif (_is_reg($e->{a}->perm)) {
				     if ($newer_only and -e $lpath
					 and (CORE::stat _)[9] >= $e->{a}->mtime) {
					 $sftp->_set_error(SFTP_ERR_LOCAL_ALREADY_EXISTS,
							   "newer local file '$lpath' already exists");
				     }
				     else {
					 if ($sftp->get($fn, $lpath,
							copy_perm => $copy_perm,
							copy_time => $copy_time,
                                                        %get_opts)) {
					     $count++;
					     return undef;
					 }
				     }
				 }
				 else {
				     $sftp->_set_error(SFTP_ERR_REMOTE_BAD_OBJECT,
						       ( $ignore_links
							 ? "remote file '$fn' is not regular file or directory"
							 : "remote file '$fn' is not regular file, directory or link"));
				 }
			     }
			     else {
				 $sftp->_set_error(SFTP_ERR_REMOTE_BAD_PATH,
						   "bad remote path '$fn'");
			     }
			     $sftp->_call_on_error($on_error, $e);
			 }
		     }
		     return undef;
		 } );

    return $count;
}

sub rput {
    @_ >= 2 or croak 'Usage: $sftp->rput($local, $remote, %opts)';
    ${^TAINT} and &_catch_tainted_args;

    my ($sftp, $local, $remote, %opts) = @_;

    defined $local or croak "local path is undefined";
    $remote = '.' unless defined $remote;

    # my $cb = delete $opts{callback};
    my $umask = delete $opts{umask};
    my $copy_perm = delete $opts{exists $opts{copy_perm} ? 'copy_perm' : 'copy_perms'};
    my $copy_time = delete $opts{copy_time};

    my $newer_only = delete $opts{newer_only};
    my $on_error = delete $opts{on_error};
    local $sftp->{_autodie} if $on_error;
    my $ignore_links = delete $opts{ignore_links};

    my $wanted = _gen_wanted( delete $opts{wanted},
			      delete $opts{no_wanted} );

    my %put_opts = (map { $_ => delete $opts{$_} }
		    qw(block_size queue_size overwrite
                       conversion resume numbered
                       late_set_perm atomic best_effort
                       sparse));

    my %put_symlink_opts = (map { $_ => $put_opts{$_} }
                            qw(overwrite numbered));

    %opts and _croak_bad_options(keys %opts);

    require Net::SFTP::Foreign::Local;
    my $lfs = Net::SFTP::Foreign::Local->new;

    $local = $lfs->join($local, './');
    my $relocal;
    if ($local =~ m|^\./?$|) {
	$relocal = qr/^(.*)$/;
    }
    else {
	my $qlocal = quotemeta $local;
	$relocal = qr/^$qlocal(.*)$/i;
    }

    $copy_perm = 1 unless defined $copy_perm;
    $copy_time = 1 unless defined $copy_time;

    $umask = umask unless defined $umask;
    my $mask = ~$umask;

    if ($on_error) {
	my $on_error1 = $on_error;
	$on_error = sub {
	    my $lfs = shift;
	    $sftp->_copy_error($lfs);
	    $sftp->_call_on_error($on_error1, @_);
	}
    }

    my $count = 0;
    $lfs->find( [$local],
		descend => sub {
		    my $e = $_[1];
		    # print "descend: $e->{filename}\n";
		    if (!$wanted or $wanted->($lfs, $e)) {
			my $fn = $e->{filename};
			$debug and $debug & 32768 and _debug "rput handling $fn";
			if ($fn =~ $relocal) {
			    my $rpath = $sftp->join($remote, File::Spec->splitdir($1));
			    $debug and $debug & 32768 and _debug "rpath: $rpath";
			    if ($sftp->test_d($rpath)) {
				$lfs->_set_error(SFTP_ERR_REMOTE_ALREADY_EXISTS,
						 "Remote directory '$rpath' already exists");
				$lfs->_call_on_error($on_error, $e);
				return 1;
			    }
			    else {
				my $a = Net::SFTP::Foreign::Attributes->new;
				$a->set_perm(($copy_perm ? $e->{a}->perm & 0777 : 0777) & $mask);
				if ($sftp->mkdir($rpath, $a)) {
				    $count++;
				    return 1;
				}
				else {
				    $lfs->_copy_error($sftp);
				}
			    }
			}
			else {
			    $lfs->_set_error(SFTP_ERR_LOCAL_BAD_PATH,
					      "Bad local path '$fn'");
			}
			$lfs->_call_on_error($on_error, $e);
		    }
		    return undef;
		},
		wanted => sub {
		    my $e = $_[1];
		    # print "file fn:$e->{filename}, a:$e->{a}\n";
		    unless (_is_dir($e->{a}->perm)) {
			if (!$wanted or $wanted->($lfs, $e)) {
			    my $fn = $e->{filename};
			    $debug and $debug & 32768 and _debug "rput handling $fn";
			    if ($fn =~ $relocal) {
				my (undef, $d, $f) = File::Spec->splitpath($1);
				my $rpath = $sftp->join($remote, File::Spec->splitdir($d), $f);
				if (_is_lnk($e->{a}->perm) and !$ignore_links) {
				    if ($sftp->put_symlink($fn, $rpath,
                                                           %put_symlink_opts)) {
					$count++;
					return undef;
				    }
				    $lfs->_copy_error($sftp);
				}
				elsif (_is_reg($e->{a}->perm)) {
				    my $ra;
				    if ( $newer_only and
					 $ra = $sftp->stat($rpath) and
					 $ra->mtime >= $e->{a}->mtime) {
					$lfs->_set_error(SFTP_ERR_REMOTE_ALREADY_EXISTS,
							 "Newer remote file '$rpath' already exists");
				    }
				    else {
					if ($sftp->put($fn, $rpath,
						       perm => ($copy_perm ? $e->{a}->perm : 0777) & $mask,
						       copy_time => $copy_time,
                                                       %put_opts)) {
					    $count++;
					    return undef;
					}
					$lfs->_copy_error($sftp);
				    }
				}
				else {
				    $lfs->_set_error(SFTP_ERR_LOCAL_BAD_OBJECT,
						      ( $ignore_links
							? "Local file '$fn' is not regular file or directory"
							: "Local file '$fn' is not regular file, directory or link"));
				}
			    }
			    else {
				$lfs->_set_error(SFTP_ERR_LOCAL_BAD_PATH,
						  "Bad local path '$fn'");
			    }
			    $lfs->_call_on_error($on_error, $e);
			}
		    }
		    return undef;
		} );

    return $count;
}

sub mget {
    @_ >= 2 or croak 'Usage: $sftp->mget($remote, $localdir, %opts)';
    ${^TAINT} and &_catch_tainted_args;

    my ($sftp, $remote, $localdir, %opts) = @_;

    defined $remote or croak "remote pattern is undefined";

    my $on_error = $opts{on_error};
    local $sftp->{_autodie} if $on_error;
    my $ignore_links = delete $opts{ignore_links};

    my %glob_opts = (map { $_ => delete $opts{$_} }
		     qw(on_error follow_links ignore_case
                        wanted no_wanted strict_leading_dot));

    my %get_symlink_opts = (map { $_ => $opts{$_} }
			    qw(overwrite numbered));

    my %get_opts = (map { $_ => delete $opts{$_} }
		    qw(umask perm copy_perm copy_time block_size queue_size
                       overwrite conversion resume numbered atomic best_effort));

    %opts and _croak_bad_options(keys %opts);

    my @remote = map $sftp->glob($_, %glob_opts), _ensure_list $remote;

    my $count = 0;

    require File::Spec;
    for my $e (@remote) {
	my $perm = $e->{a}->perm;
	if (_is_dir($perm)) {
	    $sftp->_set_error(SFTP_ERR_REMOTE_BAD_OBJECT,
			      "Remote object '$e->{filename}' is a directory");
	}
	else {
	    my $fn = $e->{filename};
	    my ($local) = $fn =~ m{([^\\/]*)$};

	    $local = File::Spec->catfile($localdir, $local)
		if defined $localdir;

	    if (_is_lnk($perm)) {
		next if $ignore_links;
		$sftp->get_symlink($fn, $local, %get_symlink_opts);
	    }
	    else {
		$sftp->get($fn, $local, %get_opts);
	    }
	}
	$count++ unless $sftp->{_error};
	$sftp->_call_on_error($on_error, $e);
    }
    $count;
}

sub mput {
    @_ >= 2 or croak 'Usage: $sftp->mput($local, $remotedir, %opts)';

    my ($sftp, $local, $remotedir, %opts) = @_;

    defined $local or die "local pattern is undefined";

    my $on_error = $opts{on_error};
    local $sftp->{_autodie} if $on_error;
    my $ignore_links = delete $opts{ignore_links};

    my %glob_opts = (map { $_ => delete $opts{$_} }
		     qw(on_error follow_links ignore_case
                        wanted no_wanted strict_leading_dot));
    my %put_symlink_opts = (map { $_ => $opts{$_} }
			    qw(overwrite numbered));

    my %put_opts = (map { $_ => delete $opts{$_} }
		    qw(umask perm copy_perm copy_time block_size queue_size
                       overwrite conversion resume numbered late_set_perm
                       atomic best_effort sparse));

    %opts and _croak_bad_options(keys %opts);

    require Net::SFTP::Foreign::Local;
    my $lfs = Net::SFTP::Foreign::Local->new;
    my @local = map $lfs->glob($_, %glob_opts), _ensure_list $local;

    my $count = 0;
    require File::Spec;
    for my $e (@local) {
	my $perm = $e->{a}->perm;
	if (_is_dir($perm)) {
	    $sftp->_set_error(SFTP_ERR_REMOTE_BAD_OBJECT,
			      "Remote object '$e->{filename}' is a directory");
	}
	else {
	    my $fn = $e->{filename};
	    my $remote = (File::Spec->splitpath($fn))[2];
	    $remote = $sftp->join($remotedir, $remote)
		if defined $remotedir;

	    if (_is_lnk($perm)) {
		next if $ignore_links;
		$sftp->put_symlink($fn, $remote, %put_symlink_opts);
	    }
	    else {
		$sftp->put($fn, $remote, %put_opts);
	    }
	}
	$count++ unless $sftp->{_error};
	$sftp->_call_on_error($on_error, $e);
<<<<<<< HEAD
    } 
    $count;
}

sub _get_statvfs {
    my ($sftp, $eid, $error, $errstr) = @_;
    if (defined(my $msg = $sftp->_get_msg_and_check(SSH2_FXP_EXTENDED_REPLY,
                                                    $eid, $error, $errstr))) {
        my %statvfs = map { $_ => _buf_shift_uint64($msg) } qw(bsize frsize blocks
                                                              bfree bavail files ffree
                                                              favail fsid flag namemax);
        return \%statvfs;
=======
>>>>>>> 528a2adf
    }
    $count;
}

sub statvfs {
    @_ == 2 or croak 'Usage: $sftp->statvfs($path_or_fh)';
    ${^TAINT} and &_catch_tainted_args;

<<<<<<< HEAD
    my ($sftp, $path) = @_;
    my $id = $sftp->_queue_extended_msg('statvfs@openssh.com' => 2,
                                        SFTP_ERR_REMOTE_STATVFS_FAILED,
                                        "statvfs failed",
                                        abs_path => $path);
    $sftp->_get_statvfs($id,
                        SFTP_ERR_REMOTE_STATVFS_FAILED,
                        "Couldn't stat remote file system");
}

sub fstatvfs {
    @_ == 2 or croak 'Usage: $sftp->fstatvfs($fh)';
    ${^TAINT} and &_catch_tainted_args;

    my ($sftp, $fh) = @_;
    my $rid = $sftp->_rid($fh);
    my $id = $sftp->_queue_extended_msg('fstatvfs@openssh.com' => 2,
                                        SFTP_ERR_REMOTE_FSTATVFS_FAILED,
                                        "fstatvfs failed",
                                        str => $rid);
    $sftp->_get_statvfs($id,
                        SFTP_ERR_REMOTE_FSTATVFS_FAILED,
                        "Couldn't stat remote file system");
=======
    my ($sftp, $pofh) = @_;
    my ($extension, $arg) = ( (ref $pofh and UNIVERSAL::isa($pofh, 'Net::SFTP::Foreign::FileHandle'))
                              ? ('fstatvfs@openssh.com', $sftp->_rid($pofh) )
                              : ('statvfs@openssh.com' , $sftp->_fs_encode($sftp->_rel2abs($pofh)) ) );

    $sftp->_check_extension($extension => 2,
                            SFTP_ERR_REMOTE_STATVFS_FAILED,
                            "statvfs failed")
        or return undef;

    my $id = $sftp->_queue_new_msg(SSH2_FXP_EXTENDED,
                                   str => $extension,
                                   str => $arg);

    if (my $msg = $sftp->_get_msg_and_check(SSH2_FXP_EXTENDED_REPLY, $id,
                                            SFTP_ERR_REMOTE_STATVFS_FAILED,
                                            "Couldn't stat remote file system")) {
        my %statvfs = map { $_ => $msg->get_int64 } qw(bsize frsize blocks
                                                       bfree bavail files ffree
                                                       favail fsid flag namemax);
        return \%statvfs;
    }
    return undef;
}

sub fstatvfs {
    _deprecated "fstatvfs is deprecated and will be removed on the upcomming 2.xx series, "
        . "statvfs method accepts now both file handlers and paths";
    goto &statvfs;
>>>>>>> 528a2adf
}

package Net::SFTP::Foreign::Handle;

use Tie::Handle;
our @ISA = qw(Tie::Handle);
our @CARP_NOT = qw(Net::SFTP::Foreign Tie::Handle);

my $gen_accessor = sub {
    my $ix = shift;
    sub {
	my $st = *{shift()}{ARRAY};
	if (@_) {
	    $st->[$ix] = shift;
	}
	else {
	    $st->[$ix]
	}
    }
};

my $gen_proxy_method = sub {
    my $method = shift;
    sub {
	my $self = $_[0];
	$self->_check
	    or return undef;

	my $sftp = $self->_sftp;
	if (wantarray) {
	    my @ret = $sftp->$method(@_);
	    $sftp->_set_errno unless @ret;
	    return @ret;
	}
	else {
	    my $ret = $sftp->$method(@_);
	    $sftp->_set_errno unless defined $ret;
	    return $ret;
	}
    }
};

my $gen_not_supported = sub {
    sub {
	$! = Errno::ENOTSUP();
	undef
    }
};

sub TIEHANDLE { return shift }

# sub UNTIE {}

sub _new_from_rid {
    my $class = shift;
    my $sftp = shift;
    my $rid = shift;
    my $flags = shift || 0;

    my $self = Symbol::gensym;
    bless $self, $class;
    *$self = [ $sftp, $rid, 0, $flags, @_];
    tie *$self, $self;

    $self;
}

sub _close {
    my $self = shift;
    @{*{$self}{ARRAY}} = ();
}

sub _check {
    return 1 if defined(*{shift()}{ARRAY}[0]);
    $! = Errno::EBADF;
    undef;
}

sub FILENO {
    my $self = shift;
    $self->_check
	or return undef;

    my $hrid = unpack 'H*' => $self->_rid;
    "-1:sftp(0x$hrid)"
}

sub _sftp { *{shift()}{ARRAY}[0] }
sub _rid { *{shift()}{ARRAY}[1] }

* _pos = $gen_accessor->(2);

sub _inc_pos {
    my ($self, $inc) = @_;
    *{shift()}{ARRAY}[2] += $inc;
}


my %flag_bit = (append => 0x1);

sub _flag {
    my $st = *{shift()}{ARRAY};
    my $fn = shift;
    my $flag = $flag_bit{$fn};
    Carp::croak("unknown flag $fn") unless defined $flag;
    if (@_) {
	if (shift) {
	    $st->[3] |= $flag;
	}
	else {
	    $st->[3] &= ~$flag;
	}
    }
    $st->[3] & $flag ? 1 : 0
}

sub _check_is_file {
    Carp::croak("expecting remote file handler, got directory handler");
}
sub _check_is_dir {
    Carp::croak("expecting remote directory handler, got file handler");
}

my $autoloaded;
sub AUTOLOAD {
    my $self = shift;
    our $AUTOLOAD;
    if ($autoloaded) {
	my $class = ref $self || $self;
	Carp::croak qq|Can't locate object method "$AUTOLOAD" via package "$class|;
    }
    else {
	$autoloaded = 1;
	require IO::File;
	require IO::Dir;
	my ($method) = $AUTOLOAD =~ /^.*::(.*)$/;
	$self->$method(@_);
    }
}

package Net::SFTP::Foreign::FileHandle;
our @ISA = qw(Net::SFTP::Foreign::Handle IO::File);

sub _new_from_rid {
    my $class = shift;
    my $sftp = shift;
    my $rid = shift;
    my $flags = shift;

    my $self = $class->SUPER::_new_from_rid($sftp, $rid, $flags, '', '');
}

sub _check_is_file {}

sub _bin { \(*{shift()}{ARRAY}[4]) }
sub _bout { \(*{shift()}{ARRAY}[5]) }

sub WRITE {
    my ($self, undef, $length, $offset) = @_;
    $self->_check
	or return undef;

    $offset = 0 unless defined $offset;
    $offset = length $_[1] + $offset if $offset < 0;
    $length = length $_[1] unless defined $length;

    my $sftp = $self->_sftp;

    my $ret = $sftp->write($self, substr($_[1], $offset, $length));
    $sftp->_set_errno unless defined $ret;
    $ret;
}

sub READ {
    my ($self, undef, $len, $offset) = @_;
    $self->_check
	or return undef;

    $_[1] = '' unless defined $_[1];
    $offset ||= 0;
    if ($offset > length $_[1]) {
	$_[1] .= "\0" x ($offset - length $_[1])
    }

    if ($len == 0) {
	substr($_[1], $offset) = '';
	return 0;
    }

    my $sftp = $self->_sftp;
    $sftp->_fill_read_cache($self, $len);

    my $bin = $self->_bin;
    if (length $$bin) {
	my $data = substr($$bin, 0, $len, '');
	$self->_inc_pos($len);
	substr($_[1], $offset) = $data;
	return length $data;
    }
    return 0 if $sftp->{_status} == $sftp->SSH2_FX_EOF;
    $sftp->_set_errno;
    undef;
}

sub EOF {
    my $self = $_[0];
    $self->_check or return undef;
    my $sftp = $self->_sftp;
    my $ret = $sftp->eof($self);
    $sftp->_set_errno unless defined $ret;
    $ret;
}

*GETC = $gen_proxy_method->('getc');
*TELL = $gen_proxy_method->('tell');
*SEEK = $gen_proxy_method->('seek');
*CLOSE = $gen_proxy_method->('close');

my $readline = $gen_proxy_method->('readline');
sub READLINE { $readline->($_[0], $/) }

sub OPEN {
    shift->CLOSE;
    undef;
}

sub DESTROY {
    local ($@, $!, $?);
    my $self = shift;
    my $sftp = $self->_sftp;
    $debug and $debug & 4 and Net::SFTP::Foreign::_debug("$self->DESTROY called (sftp: ".($sftp||'<undef>').")");
    if ($self->_check and $sftp) {
        local $sftp->{_autodie};
	$sftp->_close_save_status($self)
    }
}

package Net::SFTP::Foreign::DirHandle;
our @ISA = qw(Net::SFTP::Foreign::Handle IO::Dir);

sub _new_from_rid {
    my $class = shift;
    my $sftp = shift;
    my $rid = shift;
    my $flags = shift;

    my $self = $class->SUPER::_new_from_rid($sftp, $rid, $flags, []);
}


sub _check_is_dir {}

sub _cache { *{shift()}{ARRAY}[4] }

*CLOSEDIR = $gen_proxy_method->('closedir');
*READDIR = $gen_proxy_method->('_readdir');

sub OPENDIR {
    shift->CLOSEDIR;
    undef;
}

*REWINDDIR = $gen_not_supported->();
*TELLDIR = $gen_not_supported->();
*SEEKDIR = $gen_not_supported->();

sub DESTROY {
    local ($@, $!, $?);
    my $self = shift;
    my $sftp = $self->_sftp;

    $debug and $debug & 4 and Net::SFTP::Foreign::_debug("$self->DESTROY called (sftp: ".($sftp||'').")");

    if ($self->_check and $sftp) {
        local $sftp->{_autodie};
	$sftp->_closedir_save_status($self)
    }
}

1;
__END__

=head1 NAME

Net::SFTP::Foreign - SSH File Transfer Protocol client

=head1 SYNOPSIS

    use Net::SFTP::Foreign;
    my $sftp = Net::SFTP::Foreign->new($host);
    $sftp->die_on_error("Unable to establish SFTP connection");

    $sftp->setcwd($path) or die "unable to change cwd: " . $sftp->error;

    $sftp->get("foo", "bar") or die "get failed: " . $sftp->error;

    $sftp->put("bar", "baz") or die "put failed: " . $sftp->error;

=head1 DESCRIPTION

SFTP stands for SSH File Transfer Protocol and is a method of
transferring files between machines over a secure, encrypted
connection (as opposed to regular FTP, which functions over an
insecure connection). The security in SFTP comes through its
integration with SSH, which provides an encrypted transport layer over
which the SFTP commands are executed.

Net::SFTP::Foreign is a Perl client for the SFTP version 3 as defined
in the SSH File Transfer Protocol IETF draft, which can be found at
L<http://www.openssh.org/txt/draft-ietf-secsh-filexfer-02.txt> (also
included on this package distribution, on the C<rfc> directory).

Net::SFTP::Foreign uses any compatible C<ssh> command installed on
the system (for instance, OpenSSH C<ssh>) to establish the secure
connection to the remote server.

A wrapper module L<Net::SFTP::Foreign::Compat> is also provided for
compatibility with L<Net::SFTP>.


=head2 Net::SFTP::Foreign Vs. Net::SFTP Vs. Net::SSH2::SFTP

Why should I prefer Net::SFTP::Foreign over L<Net::SFTP>?

Well, both modules have their pros and cons:

Net::SFTP::Foreign does not require a bunch of additional modules and
external libraries to work, just the OpenBSD SSH client (or any other
client compatible enough).

I trust OpenSSH SSH client more than L<Net::SSH::Perl>, there are lots
of paranoid people ensuring that OpenSSH doesn't have security
holes!!!

If you have an SSH infrastructure already deployed, by using the same
binary SSH client, Net::SFTP::Foreign ensures a seamless integration
within your environment (configuration files, keys, etc.).

Net::SFTP::Foreign is much faster transferring files, specially over
networks with high (relative) latency.

Net::SFTP::Foreign provides several high level methods not available
from Net::SFTP as for instance C<find>, C<glob>, C<rget>, C<rput>,
C<rremove>, C<mget>, C<mput>.

On the other hand, using the external command means an additional
proccess being launched and running, depending on your OS this could
eat more resources than the in process pure perl implementation
provided by L<Net::SSH::Perl>.

L<Net::SSH2> is a module wrapping libssh2, an SSH version 2 client
library written in C. It is a very active project that aims to replace
L<Net::SSH::Perl>. Unfortunately, libssh2 SFTP functionality
(available in Perl via L<Net::SSH2::SFTP>) is rather limited and its
performance very poor.

Later versions of Net::SFTP::Foreign can use L<Net::SSH2> as the
transport layer via the backend module
L<Net::SFTP::Foreign::Backend::Net_SSH2>.

=head2 Error handling

Most of the methods available from this package return undef on
failure and a true value or the requested data on
success. C<$sftp-E<gt>error> should be used to check for errors
explicitly after every method call. For instance:

  $sftp = Net::SFTP::Foreign->new($host);
  $sftp->error and die "unable to connect to remote host: " . $sftp->error;

Also, the L</die_on_error> method provides a handy shortcut for the last line:

  $sftp = Net::SFTP::Foreign->new($host);
  $sftp->die_on_error("unable to connect to remote host");

Alternatively, the C<autodie> mode that makes the module die when any
error is found can be activated from the constructor. For instance:

  $sftp = Net::SFTP::Foreign->new($host, autodie => 1);
  my $ls = $sftp->ls("/bar");
  # dies as: "Couldn't open remote dir '/bar': No such file"

The C<autodie> mode will be disabled when an C<on_error> handler is
passed to methods accepting it:

  my $sftp = Net::SFTP::Foreign->new($host, autodie => 1);
  # prints "foo!" and does not die:
  $sftp->find("/sdfjkalshfl", # nonexistent directory
              on_error => sub { print "foo!\n" });
  # dies:
  $sftp->find("/sdfjkalshfl");

=head2 API

The methods available from this module are described below.

Don't forget to read also the FAQ and BUGS sections at the end of this
document!

=over 4

=item Net::SFTP::Foreign->new($host, %args)

=item Net::SFTP::Foreign->new(%args)

Opens a new SFTP connection with a remote host C<$host>, and returns a
Net::SFTP::Foreign object representing that open connection.

An explicit check for errors should be included always after the
constructor call:

  my $sftp = Net::SFTP::Foreign->new(...);
  $sftp->die_on_error("SSH connection failed");

The optional arguments accepted are as follows:

=over 4

=item host =E<gt> $hostname

remote host name

=item user =E<gt> $username

username to log in to the remote server. This should be your SSH
login, and can be empty, in which case the username is drawn from the
user executing the process.

=item port =E<gt> $portnumber

port number where the remote SSH server is listening

=item ssh1 =E<gt> 1

use old SSH1 approach for starting the remote SFTP server.

=item more =E<gt> [@more_ssh_args]

additional args passed to C<ssh> command.

For debugging purposes you can run C<ssh> in verbose mode passing it
the C<-v> option:

  my $sftp = Net::SFTP::Foreign->new($host, more => '-v');

Note that this option expects a single command argument or a reference
to an array of arguments. For instance:

  more => '-v'         # right
  more => ['-v']       # right
  more => "-c $cipher"    # wrong!!!
  more => [-c => $cipher] # right

=item timeout =E<gt> $seconds

when this parameter is set, the connection is dropped if no data
arrives on the SSH socket for the given time while waiting for some
command to complete.

When the timeout expires, the current method is aborted and
the SFTP connection becomes invalid.

=item fs_encoding =E<gt> $encoding

Version 3 of the SFTP protocol (the one supported by this module)
knows nothing about the character encoding used on the remote
filesystem to represent file and directory names.

This option allows one to select the encoding used in the remote
machine. The default value is C<utf8>.

For instance:

  $sftp = Net::SFTP::Foreign->new('user@host', fs_encoding => 'latin1');

will convert any path name passed to any method in this package to its
C<latin1> representation before sending it to the remote side.

Note that this option will not affect file contents in any way.

This feature is not supported in perl 5.6 due to incomplete Unicode
support in the interpreter.

=item key_path =E<gt> $filename

=item key_path =E<gt> \@filenames

asks C<ssh> to use the key(s) in the given file(s) for authentication.

=item password =E<gt> $password

Logs into the remote host using password authentication with the given
password.

Password authentication is only available if the module L<IO::Pty> is
installed. Note also, that on Windows this module is only available
when running the Cygwin port of Perl.

=item asks_for_username_at_login =E<gt> 0|'auto'|1

During the interactive authentication dialog, most SSH servers only
ask for the user password as the login name is passed inside the SSH
protocol. But under some uncommon servers or configurations it is
possible that a username is also requested.

When this flag is set to C<1>, the username will be send
inconditionally at the first remote prompt and then the password at
the second.

When it is set to C<auto> the module will use some heuristics in order
to determine if it is being asked for an username.

When set to C<0>, the username will never be sent during the
authentication dialog. This is the default.

=item passphrase =E<gt> $passphrase

Logs into the remote server using a passphrase protected private key.

Requires also the module L<IO::Pty>.

=item expect_log_user =E<gt> $bool

This feature is obsolete as Expect is not used anymore to handle
password authentication.

=item ssh_cmd =E<gt> $sshcmd

=item ssh_cmd =E<gt> \@sshcmd

name of the external SSH client. By default C<ssh> is used.

For instance:

  $sftp = Net::SFTP::Foreign->new($host, ssh_cmd => 'plink');

When an array reference is used, its elements are inserted at the
beginning of the system call. That allows, for instance, to connect to
the target host through some SSH proxy:

  $sftp = Net::SFTP::Foreign->new($host,
              ssh_cmd => qw(ssh -l user proxy.server ssh));

But note that the module will not handle password authentication for
those proxies.

=item ssh_cmd_interface =E<gt> 'plink' or 'ssh' or 'tectia'

declares the command line interface that the SSH client used to
connect to the remote host understands. Currently C<plink>, C<ssh> and
C<tectia> are supported.

This option would be rarely required as the module infers the
interface from the SSH command name.

=item transport =E<gt> $fh

=item transport =E<gt> [$in_fh, $out_fh]

=item transport =E<gt> [$in_fh, $out_fh, $pid]

allows one to use an already open pipe or socket as the transport for
the SFTP protocol.

It can be (ab)used to make this module work with password
authentication or with keys requiring a passphrase.

C<in_fh> is the file handler used to read data from the remote server,
C<out_fh> is the file handler used to write data.

On some systems, when using a pipe as the transport, closing it, does
not cause the process at the other side to exit. The additional
C<$pid> argument can be used to instruct this module to kill that
process if it doesn't exit by itself.

=item open2_cmd =E<gt> [@cmd]

=item open2_cmd =E<gt> $cmd;

allows one to completely redefine how C<ssh> is called. Its arguments
are passed to L<IPC::Open2::open2> to open a pipe to the remote
server.

=item stderr_fh =E<gt> $fh

redirects the output sent to stderr by the SSH subprocess to the given
file handle.

It can be used to suppress banners:

  open my $ssherr, '>', '/dev/null' or die "unable to open /dev/null";
  my $sftp = Net::SFTP::Foreign->new($host,
                                     stderr_fh => $ssherr);

Or to send SSH stderr to a file in order to capture errors for later
analysis:

  my $ssherr = File::Temp->new or die "File::Temp->new failed";
  my $sftp = Net::SFTP::Foreign->new($hostname, more => ['-v'],
                                     stderr_fh => $ssherr);
  if ($sftp->error) {
    print "sftp error: ".$sftp->error."\n";
    seek($ssherr, 0, 0);
    while (<$ssherr>) {
      print "captured stderr: $_";
    }
  }

=item stderr_discard =E<gt> 1

redirects stderr to /dev/null

=item block_size =E<gt> $default_block_size

=item queue_size =E<gt> $default_queue_size

default C<block_size> and C<queue_size> used for read and write
operations (see the C<put> or C<get> documentation).

=item autoflush =E<gt> $bool

by default, and for performance reasons, write operations are cached,
and only when the write buffer becomes big enough is the data written to
the remote file. Setting this flag makes the write operations inmediate.

=item write_delay =E<gt> $bytes

This option determines how many bytes are buffered before the real
SFTP write operation is performed.

=item read_ahead =E<gt> $bytes

On read operations this option determines how many bytes to read in
advance so that later read operations can be fulfilled from the
buffer.

Using a high value will increase the performance of the module for a
sequential reads access pattern but degrade it for a short random
reads access pattern. It can also cause synchronization problems if
the file is concurrently modified by other parties (L</flush> can be
used to discard all the data inside the read buffer on demand).

The default value is set dynamically considering some runtime
parameters and given options, though it tends to favor the sequential
read access pattern.

=item autodisconnect =E<gt> $ad

by default, the SSH connection is closed from the DESTROY method when
the object goes out of scope. But on scripts that fork new processes,
that results on the SSH connection being closed by the first process
where the object goes out of scope, something undesirable.

This option allows one to work-around this issue to some extend.

The acceptable values for C<$ad> are:

=over 4

=item 0

Never try to disconnect this object when exiting from any process.

On most operating systems, the SSH process will exit when the last
process connected to it ends, but this is not guaranteed.

=item 1

Disconnect on exit from any process. This is the default.

=item 2

Disconnect on exit from the current process only.

=back

See also the disconnect and autodisconnect methods.

=item late_set_perm =E<gt> $bool

See the FAQ below.

=item dirty_cleanup =E<gt> $bool

Sets the C<dirty_cleanup> flag in a per object basis (see the BUGS
section).

=item backend => $backend

From version 1.57 Net::SFTP::Foreign supports plugable backends in
order to allow other ways to comunicate with the remote server in
addition to the default I<pipe-to-ssh-process>.

Custom backends may change the set of options supported by the C<new>
method.

=item autodie => $bool

Enables the autodie mode that will cause the module to die when any
error is found (a la L<autodie>).

=back

=item $sftp-E<gt>error

Returns the error code from the last executed command. The value
returned is similar to C<$!>, when used as a string it yields the
corresponding error string.

See L<Net::SFTP::Foreign::Constants> for a list of possible error
codes and how to import them on your scripts.

=item $sftp-E<gt>die_on_error($msg)

Convenience method:

  $sftp->die_on_error("Something bad happened");
  # is a shortcut for...
  $sftp->error and die "Something bad happened: " . $sftp->error;

=item $sftp-E<gt>status

Returns the code from the last SSH2_FXP_STATUS response. It is also a
dualvar that yields the status string when used as a string.

Usually C<$sftp-E<gt>error> should be checked first to see if there was
any error and then C<$sftp-E<gt>status> to find out its low level cause.

=item $sftp-E<gt>cwd

Returns the remote current working directory.

When a relative remote path is passed to any of the methods on this
package, this directory is used to compose the absolute path.

=item $sftp-E<gt>setcwd($dir)

Changes the remote current working directory. The remote directory
should exist, otherwise the call fails.

Returns the new remote current working directory or undef on failure.

=item $sftp-E<gt>get($remote, $local, %options)

X<get>Copies remote file C<$remote> to local $local. By default file
attributes are also copied (permissions, atime and mtime). For
instance:

  $sftp->get('/var/log/messages', /tmp/messages')
    or die "file transfer failed: " . $sftp->error;

A file handle can also be used as the local target. In that case, the
remote file contents are retrieved and written to the given file
handle. Note also that the handle is not closed when the transmission
finish.

  open F, '| gzip -c > /tmp/foo' or die ...;
  $sftp->get("/etc/passwd", \*F)
    or die "get failed: " . $sftp->error;
  close F or die ...;

Accepted options (not all combinations are possible):

=over 4

=item copy_time =E<gt> $bool

determines if access and modification time attributes have to be
copied from remote file. Default is to copy them.

=item copy_perm =E<gt> $bool

determines if permision attributes have to be copied from remote
file. Default is to copy them after applying the local process umask.

=item umask =E<gt> $umask

allows one to select the umask to apply when setting the permissions
of the copied file. Default is to use the umask for the current
process or C<0> if the C<perm> option is algo used.

=item perm =E<gt> $perm

sets the permision mask of the file to be $perm, remote
permissions are ignored.

=item resume =E<gt> 1 | 'auto'

resumes an interrupted transfer.

If the C<auto> value is given, the transfer will be resumed only when
the local file is newer than the remote one.

C<get> transfers can not be resumed when a data conversion is in
place.

=item append =E<gt> 1

appends the contents of the remote file at the end of the local one
instead of overwriting it. If the local file does not exist a new one
is created.

=item overwrite =E<gt> 0

setting this option to zero cancels the transfer when a local file of
the same name already exists.

=item numbered =E<gt> 1

modifies the local file name inserting a sequence number when required
in order to avoid overwriting local files.

For instance:

  for (1..2) {
    $sftp->get("data.txt", "data.txt", numbered => 1);
  }

will copy the remote file as "data.txt" the first time and as
"data(1).txt" the second one.

If a scalar reference is passed as the numbered value, the final
target will be stored in the value pointed by the reference. For
instance:

  my $target;
  $sftp->get("data.txt", "data.txt", numbered => \$target);
  say "file was saved as $target" unless $sftp->error

=item atomic =E<gt> 1

The remote file contents are transferred into a temporal file that
once the copy completes is renamed to the target destination.

If not-overwrite of remote files is also requested, an empty file may
appear at the target destination before the rename operation is
performed. This is due to limitations of some operating/file systems.

=item cleanup =E<gt> 1

If the transfer fails, remove the incomplete file.

This option is set to by default when there is not possible to resume
the transfer afterwards (i.e., when using `atomic` or `numbered`
options).

=item best_effort =E<gt> 1

Ignore minor errors as setting time or permissions.

=item conversion =E<gt> $conversion

on the fly data conversion of the file contents can be performed with
this option. See L</On the fly data conversion> below.

=item callback =E<gt> $callback

C<$callback> is a reference to a subroutine that will be called after
every iteration of the download process.

The callback function will receive as arguments: the current
Net::SFTP::Foreign object; the data read from the remote file; the
offset from the beginning of the file in bytes; and the total size of
the file in bytes.

This mechanism can be used to provide status messages, download
progress meters, etc.:

    sub callback {
        my($sftp, $data, $offset, $size) = @_;
        print "Read $offset / $size bytes\r";
    }

The C<abort> method can be called from inside the callback to abort
the transfer:

    sub callback {
        my($sftp, $data, $offset, $size) = @_;
        if (want_to_abort_transfer()) {
            $sftp->abort("You wanted to abort the transfer");
        }
    }

The callback will be called one last time with an empty data argument
to indicate the end of the file transfer.

The size argument can change between different calls as data is
transferred (for instance, when on-the-fly data conversion is being
performed or when the size of the file can not be retrieved with the
C<stat> SFTP command before the data transfer starts).

=item block_size =E<gt> $bytes

size of the blocks the file is being split on for transfer.
Incrementing this value can improve performance but some servers limit
the maximum size.

=item queue_size =E<gt> $size

read and write requests are pipelined in order to maximize transfer
throughput. This option allows one to set the maximum number of
requests that can be concurrently waiting for a server response.

=back

=item $sftp-E<gt>get_content($remote)

Returns the content of the remote file.

=item $sftp-E<gt>get_symlink($remote, $local, %opts)

copies a symlink from the remote server to the local file system

The accepted options are C<overwrite> and C<numbered>. They have the
same effect as for the C<get> method.

=item $sftp-E<gt>put($local, $remote, %opts)

Uploads a file C<$local> from the local host to the remote host, and
saves it as C<$remote>. By default file attributes are also
copied. For instance:

  $sftp->put("test.txt", "test.txt")
    or die "put failed: " . $sftp->error;

A file handle can also be passed in the C<$local> argument. In that
case, data is read from there and stored in the remote file. UTF8 data
is not supported unless a custom converter callback is used to
transform it to bytes and the method will croak if it encounters any
data in perl internal UTF8 format. Note also that the handle is not
closed when the transmission finish.

Example:

  binmode STDIN;
  $sftp->put(\*STDIN, "stdin.dat") or die "put failed";
  close STDIN;

This method accepts several options:

=over 4

=item copy_time =E<gt> $bool

determines if access and modification time attributes have to be
copied from remote file. Default is to copy them.

=item copy_perm =E<gt> $bool

determines if permision attributes have to be copied from remote
file. Default is to copy them after applying the local process umask.

=item umask =E<gt> $umask

allows one to select the umask to apply when setting the permissions
of the copied file. Default is to use the umask for the current
process.

=item perm =E<gt> $perm

sets the permision mask of the file to be $perm, umask and local
permissions are ignored.

=item overwrite =E<gt> 0

by default C<put> will overwrite any pre-existent file with the same
name at the remote side. Setting this flag to zero will make the
method fail in that case.

=item numbered =E<gt> 1

when required, adds a sequence number to local file names in order to
avoid overwriting pre-existent files. Off by default.

=item append =E<gt> 1

appends the local file at the end of the remote file instead of
overwriting it. If the remote file does not exist a new one is
created. Off by default.

=item resume =E<gt> 1 | 'auto'

resumes an interrupted transfer.

If the C<auto> value is given, the transfer will be resumed only when
the remote file is newer than the local one.

=item sparse =E<gt> 1

Blocks that are all zeros are skipped possibly creating an sparse file
on the remote host.

=item atomic =E<gt> 1

The local file contents are transferred into a temporal file that
once the copy completes is renamed to the target destination.

This operation relies on the SSH server to perform an
overwriting/non-overwriting atomic rename operation free of race
conditions.

OpenSSH server does it correctly on top of Linux/UNIX native file
systems (i.e. ext[234], ffs or zfs) but has problems on file systems
not supporting hard links (i.e. FAT) or on operating systems with
broken POSIX semantics as Windows.

=item cleanup =E<gt> 1

If the transfer fails, attempts to remove the incomplete file.

Cleanup may fail if for example the SSH connection gets broken.

This option is set to by default when there is not possible to resume
the transfer afterwards (i.e., when using `atomic` or `numbered`
options).

=item best_effort =E<gt> 1

Ignore minor errors, as setting time and permissions on the remote
file.

=item conversion =E<gt> $conversion

on the fly data conversion of the file contents can be performed with
this option. See L</On the fly data conversion> below.

=item callback =E<gt> $callback

C<$callback> is a reference to a subrutine that will be called after
every iteration of the upload process.

The callback function will receive as arguments: the current
Net::SFTP::Foreign object; the data that is going to be written to the
remote file; the offset from the beginning of the file in bytes; and
the total size of the file in bytes.

The callback will be called one last time with an empty data argument
to indicate the end of the file transfer.

The size argument can change between calls as data is transferred (for
instance, when on the fly data conversion is being performed).

This mechanism can be used to provide status messages, download
progress meters, etc.

The C<abort> method can be called from inside the callback to abort
the transfer.

=item block_size =E<gt> $bytes

size of the blocks the file is being split on for transfer.
Incrementing this value can improve performance but some servers limit
its size and if this limit is overpassed the command will fail.

=item queue_size =E<gt> $size

read and write requests are pipelined in order to maximize transfer
throughput. This option allows one to set the maximum number of
requests that can be concurrently waiting for a server response.

=item late_set_perm =E<gt> $bool

See the FAQ below.

=back

=item $sftp-E<gt>put_symlink($local, $remote, %opts)

copies a local symlink to the remote host.

The accepted options are C<overwrite> and C<numbered>.

=item $sftp-E<gt>abort()

=item $sftp-E<gt>abort($msg)

This method, when called from inside a callback sub, causes the
current transfer to be aborted

The error state is set to SFTP_ERR_ABORTED and the optional $msg
argument is used as its textual value.

=item $sftp-E<gt>ls($remote, %opts)

Fetches a listing of the remote directory C<$remote>. If C<$remote> is
not given, the current remote working directory is listed.

Returns a reference to a list of entries. Every entry is a reference
to a hash with three keys: C<filename>, the name of the entry;
C<longname>, an entry in a "long" listing like C<ls -l>; and C<a>, a
L<Net::SFTP::Foreign::Attributes> object containing file atime, mtime,
permissions and size.

    my $ls = $sftp->ls('/home/foo')
        or die "unable to retrieve directory: ".$sftp->error;

    print "$_->{filename}\n" for (@$ls);



The options accepted by this method are as follows (note that usage of
some of them can degrade the method performance when reading large
directories):

=over 4

=item wanted =E<gt> qr/.../

Only elements whose filename matchs the regular expression are included
on the listing.

=item wanted =E<gt> sub {...}

Only elements for which the callback returns a true value are included
on the listing. The callback is called with two arguments: the
C<$sftp> object and the current entry (a hash reference as described
before). For instance:

  use Fcntl ':mode';

  my $files = $sftp->ls ( '/home/hommer',
			  wanted => sub {
			      my $entry = $_[1];
			      S_ISREG($entry->{a}->perm)
			  } )
	or die "ls failed: ".$sftp->error;


=item no_wanted =E<gt> qr/.../

=item no_wanted =E<gt> sub {...}

those options have the oposite result to their C<wanted> counterparts:

  my $no_hidden = $sftp->ls( '/home/homer',
			     no_wanted => qr/^\./ )
	or die "ls failed";


When both C<no_wanted> and C<wanted> rules are used, the C<no_wanted>
rule is applied first and then the C<wanted> one (order is important
if the callbacks have side effects, experiment!).

=item ordered =E<gt> 1

the list of entries is ordered by filename.

=item follow_links =E<gt> 1

by default, the attributes on the listing correspond to a C<lstat>
operation, setting this option causes the method to perform C<stat>
requests instead. C<lstat> attributes will stil appear for links
pointing to non existant places.

=item atomic_readdir =E<gt> 1

reading a directory is not an atomic SFTP operation and the protocol
draft does not define what happens if C<readdir> requests and write
operations (for instance C<remove> or C<open>) affecting the same
directory are intermixed.

This flag ensures that no callback call (C<wanted>, C<no_wanted>) is
performed in the middle of reading a directory and has to be set if
any of the callbacks can modify the file system.

=item realpath =E<gt> 1

for every file object, performs a realpath operation and populates the
C<realpath> entry.

=item names_only =E<gt> 1

makes the method return a simple array containing the file names from
the remote directory only. For instance, these two sentences are
equivalent:

  my @ls1 = @{ $sftp->ls('.', names_only => 1) };

  my @ls2 = map { $_->{filename} } @{$sftp->ls('.')};

=back

=item $sftp-E<gt>find($path, %opts)

=item $sftp-E<gt>find(\@paths, %opts)

X<find>Does a recursive search over the given directory C<$path> (or
directories C<@path>) and returns a list of the entries found or the
total number of them on scalar context.

Every entry is a reference to a hash with two keys: C<filename>, the
full path of the entry; and C<a>, a L<Net::SFTP::Foreign::Attributes>
object containing file atime, mtime, permissions and size.

This method tries to recover and continue under error conditions.

The options accepted:

=over 4

=item on_error =E<gt> sub { ... }

the callback is called when some error is detected, two arguments are
passed: the C<$sftp> object and the entry that was being processed
when the error happened. For instance:

  my @find = $sftp->find( '/',
			  on_error => sub {
			      my ($sftp, $e) = @_;
		 	      print STDERR "error processing $e->{filename}: "
				   . $sftp->error;
			  } );

=item realpath =E<gt> 1

calls method C<realpath> for every entry, the result is stored under
the key C<realpath>. This option slows down the process as a new
remote query is performed for every entry, specially on networks with
high latency.

=item follow_links =E<gt> 1

By default symbolic links are not resolved and appear as that on the
final listing. This option causes then to be resolved and substituted
by the target file system object. Dangling links are ignored, though
they generate a call to the C<on_error> callback when stat'ing them
fails.

Following sym links can introduce loops on the search. Infinite loops
are detected and broken but files can still appear repeated on the
final listing under different names unless the option C<realpath> is
also actived.

=item ordered =E<gt> 1

By default, the file system is searched in an implementation dependent
order (actually optimized for low memory comsumption). If this option
is included, the file system is searched in a deep-first, sorted by
filename fashion.

=item wanted =E<gt> qr/.../

=item wanted =E<gt> sub { ... }

=item no_wanted =E<gt> qr/.../

=item no_wanted =E<gt> sub { ... }

These options have the same effect as on the C<ls> method, allowing to
filter out unwanted entries (note that filename keys contain B<full
paths> here).

The callbacks can also be used to perform some action instead of
creating the full listing of entries in memory (that could use huge
amounts of RAM for big file trees):

  $sftp->find($src_dir,
	      wanted => sub {
		  my $fn = $_[1]->{filename}
		  print "$fn\n" if $fn =~ /\.p[ml]$/;
		  return undef # so it is discarded
	      });

=item descend =E<gt> qr/.../

=item descend =E<gt> sub { ... }

=item no_descend =E<gt> qr/.../

=item no_descend =E<gt> sub { ... }

These options, similar to the C<wanted> ones, allow to prune the
search, discarding full subdirectories. For instance:

    use Fcntl ':mode';
    my @files = $sftp->find( '.',
			     no_descend => qr/\.svn$/,
			     wanted => sub {
				 S_ISREG($_[1]->{a}->perm)
			     } );


C<descend> and C<wanted> rules are unrelated. A directory discarded by
a C<wanted> rule will still be recursively searched unless it is also
discarded on a C<descend> rule and vice-versa.

=item atomic_readdir =E<gt> 1

see C<ls> method documentation.

=item names_only =E<gt> 1

makes the method return a list with the names of the files only (see C<ls>
method documentation).

equivalent:

  my $ls1 = $sftp->ls('.', names_only => 1);

=back

=item $sftp-E<gt>glob($pattern, %opts)

X<glob>performs a remote glob and returns the list of matching entries
in the same format as the L</find> method.

This method tries to recover and continue under error conditions.

The given pattern can be a Unix style pattern (see L<glob(7)>) or a
Regexp object (i.e C<qr/foo/>). In the later case, only files on the
current working directory will be matched against the Regexp.

Accepted options:

=over 4

=item ignore_case =E<gt> 1

by default the matching over the file system is carried out in a case
sensitive fashion, this flag changes it to be case insensitive.

This flag is ignored when a Regexp object is used as the pattern.

=item strict_leading_dot =E<gt> 0

by default, a dot character at the beginning of a file or directory
name is not matched by willcards (C<*> or C<?>). Setting this flags to
a false value changes this behaviour.

This flag is ignored when a Regexp object is used as the pattern.

=item follow_links =E<gt> 1

=item ordered =E<gt> 1

=item names_only =E<gt> 1

=item realpath =E<gt> 1

=item on_error =E<gt> sub { ... }

=item wanted =E<gt> ...

=item no_wanted =E<gt> ...

these options perform as on the C<ls> method.

=back

Some usage samples:

  my $files = $sftp->glob("*/lib");

  my $files = $sftp->glob("/var/log/dmesg.*.gz");

  $sftp->set_cwd("/var/log");
  my $files = $sftp->glob(qr/^dmesg\.[\d+]\.gz$/);

  my $files = $sftp->glob("*/*.pdf", strict_leading_dot => 0);

=item $sftp-E<gt>rget($remote, $local, %opts)

Recursively copies the contents of remote directory C<$remote> to
local directory C<$local>. Returns the total number of elements
(files, dirs and symbolic links) successfully copied.

This method tries to recover and continue when some error happens.

The options accepted are:

=over 4

=item umask =E<gt> $umask

use umask C<$umask> to set permissions on the files and directories
created.

=item copy_perm =E<gt> $bool;

if set to a true value, file and directory permissions are copied to
the remote server (after applying the umask). On by default.

=item copy_time =E<gt> $bool;

if set to a true value, file atime and mtime are copied from the
remote server. By default it is on.

=item overwrite =E<gt> $bool

if set to a true value, when a local file with the same name
already exists it is overwritten. On by default.

=item numbered =E<gt> $bool

when required, adds a sequence number to local file names in order to
avoid overwriting pre-existent remote files. Off by default.

=item newer_only =E<gt> $bool

if set to a true value, when a local file with the same name
already exists it is overwritten only if the remote file is newer.

=item ignore_links =E<gt> $bool

if set to a true value, symbolic links are not copied.

=item on_error =E<gt> sub { ... }

the passed sub is called when some error happens. It is called with two
arguments, the C<$sftp> object and the entry causing the error.

=item wanted =E<gt> ...

=item no_wanted =E<gt> ...

This option allows one to select which files and directories have to
be copied. See also C<ls> method docs.

If a directory is discarded all of its contents are also discarded (as
it is not possible to copy child files without creating the directory
first!).

=item atomic =E<gt> 1

=item block_size =E<gt> $block_size

=item queue_size =E<gt> $queue_size

=item conversion =E<gt> $conversion

=item resume =E<gt> $resume

=item best_effort =E<gt> $best_effort

See C<get> method docs.

=back

=item $sftp-E<gt>rput($local, $remote, %opts)

Recursively copies the contents of local directory C<$local> to
remote directory C<$remote>.

This method tries to recover and continue when some error happens.

Accepted options are:

=over 4

=item umask =E<gt> $umask

use umask C<$umask> to set permissions on the files and directories
created.

=item copy_perm =E<gt> $bool;

if set to a true value, file and directory permissions are copied
to the remote server (after applying the umask). On by default.

=item copy_time =E<gt> $bool;

if set to a true value, file atime and mtime are copied to the
remote server. On by default.

=item overwrite =E<gt> $bool

if set to a true value, when a remote file with the same name already
exists it is overwritten. On by default.

=item newer_only =E<gt> $bool

if set to a true value, when a remote file with the same name already exists it is
overwritten only if the local file is newer.

=item ignore_links =E<gt> $bool

if set to a true value, symbolic links are not copied

=item on_error =E<gt> sub { ... }

the passed sub is called when some error happens. It is called with two
arguments, the C<$sftp> object and the entry causing the error.

=item wanted =E<gt> ...

=item no_wanted =E<gt> ...

This option allows one to select which files and directories have to
be copied. See also C<ls> method docs.

If a directory is discarded all of its contents are also discarded (as
it is not possible to copy child files without creating the directory
first!).

=item atomic =E<gt> 1

=item block_size =E<gt> $block_size

=item queue_size =E<gt> $queue_size

=item conversion =E<gt> $conversion

=item resume =E<gt> $resume

=item best_effort =E<gt> $best_effort

=item late_set_perm =E<gt> $bool

see C<put> method docs.

=back

=item $sftp-E<gt>rremove($dir, %opts)

=item $sftp-E<gt>rremove(\@dirs, %opts)

recursively remove directory $dir (or directories @dirs) and its
contents. Returns the number of elements successfully removed.

This method tries to recover and continue when some error happens.

The options accepted are:

=over 4

=item on_error =E<gt> sub { ... }

This callback is called when some error is occurs. The arguments
passed are the C<$sftp> object and the current entry (see C<ls> docs
for more information).

=item wanted =E<gt> ...

=item no_wanted =E<gt> ...

Allow to select which file system objects have to be deleted.

=back

=item $sftp-E<gt>mget($remote, $localdir, %opts)

=item $sftp-E<gt>mget(\@remote, $localdir, %opts)

X<mget>expands the wildcards on C<$remote> or C<@remote> and retrieves
all the matching files.

For instance:

  $sftp->mget(['/etc/hostname.*', '/etc/init.d/*'], '/tmp');

The method accepts all the options valid for L</glob> and for L</get>
(except those that do not make sense :-)

C<$localdir> is optional and defaults to the process cwd.

Files are saved with the same name they have in the remote server
excluding the directory parts.

Note that name collisions are not detected. For instance:

 $sftp->mget(["foo/file.txt", "bar/file.txt"], "/tmp")

will transfer the first file to "/tmp/file.txt" and later overwrite it
with the second one. The C<numbered> option can be used to avoid this
issue.

=item $sftp-E<gt>mput($local, $remotedir, %opts)

=item $sftp-E<gt>mput(\@local, $remotedir, %opts)

similar to L</mget> but works in the opposite direction transferring
files from the local side to the remote one.

=item $sftp-E<gt>join(@paths)

returns the given path fragments joined in one path (currently the
remote file system is expected to be Unix like).

=item $sftp-E<gt>open($path, $flags [, $attrs ])

Sends the C<SSH_FXP_OPEN> command to open a remote file C<$path>,
and returns an open handle on success. On failure returns
C<undef>.

The returned value is a tied handle (see L<Tie::Handle>) that can be
used to access the remote file both with the methods available from
this module and with perl built-ins. For instance:

  # reading from the remote file
  my $fh1 = $sftp->open("/etc/passwd")
    or die $sftp->error;
  while (<$fh1>) { ... }

  # writing to the remote file
  use Net::SFTP::Foreign::Constants qw(:flags);
  my $fh2 = $sftp->open("/foo/bar", SSH2_FXF_WRITE|SSH2_FXF_CREAT)
    or die $sftp->error;
  print $fh2 "printing on the remote file\n";
  $sftp->write($fh2, "writing more");

The C<$flags> bitmap determines how to open the remote file as defined
in the SFTP protocol draft (the following constants can be imported
from L<Net::SFTP::Foreign::Constants>):

=over 4

=item SSH2_FXF_READ

Open the file for reading. It is the default mode.

=item SSH2_FXF_WRITE

Open the file for writing.  If both this and C<SSH2_FXF_READ> are
specified, the file is opened for both reading and writing.

=item SSH2_FXF_APPEND

Force all writes to append data at the end of the file.

As OpenSSH SFTP server implementation ignores this flag, the module
emulates it (I will appreciate receiving feedback about the
interoperation of this module with other server implementations when
this flag is used).

=item SSH2_FXF_CREAT

If this flag is specified, then a new file will be created if one does
not already exist.

=item SSH2_FXF_TRUNC

Forces an existing file with the same name to be truncated to zero
length when creating a file. C<SSH2_FXF_CREAT> must also be specified
if this flag is used.

=item SSH2_FXF_EXCL

Causes the request to fail if the named file already exists.
C<SSH2_FXF_CREAT> must also be specified if this flag is used.

=back

When creating a new remote file, C<$attrs> allows one to set its
initial attributes. C<$attrs> has to be an object of class
L<Net::SFTP::Foreign::Attributes>.

=item $sftp-E<gt>close($handle)

Closes the remote file handle C<$handle>.

Files are automatically closed on the handle C<DESTROY> method when
not done explicitelly.

Returns true on success and undef on failure.

=item $sftp-E<gt>read($handle, $length)

reads C<$length> bytes from an open file handle C<$handle>. On success
returns the data read from the remote file and undef on failure
(including EOF).

=item $sftp-E<gt>write($handle, $data)

writes C<$data> to the remote file C<$handle>. Returns the number of
bytes written or undef on failure.

=item $sftp-E<gt>readline($handle)

=item $sftp-E<gt>readline($handle, $sep)

in scalar context reads and returns the next line from the remote
file. In list context, it returns all the lines from the current
position to the end of the file.

By default "\n" is used as the separator between lines, but a
different one can be used passing it as the second method argument. If
the empty string is used, it returns all the data from the current
position to the end of the file as one line.

=item $sftp-E<gt>getc($handle)

returns the next character from the file.

=item $sftp-E<gt>seek($handle, $pos, $whence)

sets the current position for the remote file handle C<$handle>. If
C<$whence> is 0, the position is set relative to the beginning of the
file; if C<$whence> is 1, position is relative to current position and
if $<$whence> is 2, position is relative to the end of the file.

returns a trues value on success, undef on failure.

=item $sftp-E<gt>tell($fh)

returns the current position for the remote file handle C<$handle>.

=item $sftp-E<gt>eof($fh)

reports whether the remote file handler points at the end of the file.

=item $sftp-E<gt>flush($fh)

X<flush>writes to the remote file any pending data and discards the read
cache.

=item $sftp-E<gt>sftpread($handle, $offset, $length)

low level method that sends a SSH2_FXP_READ request to read from an
open file handle C<$handle>, C<$length> bytes starting at C<$offset>.

Returns the data read on success and undef on failure.

Some servers (for instance OpenSSH SFTP server) limit the size of the
read requests and so the length of data returned can be smaller than
requested.

=item $sftp-E<gt>sftpwrite($handle, $offset, $data)

low level method that sends a C<SSH_FXP_WRITE> request to write to an
open file handle C<$handle>, starting at C<$offset>, and where the
data to be written is in C<$data>.

Returns true on success and undef on failure.

=item $sftp-E<gt>opendir($path)

Sends a C<SSH_FXP_OPENDIR> command to open the remote directory
C<$path>, and returns an open handle on success (unfortunately,
current versions of perl does not support directory operations via
tied handles, so it is not possible to use the returned handle as a
native one).

On failure returns C<undef>.

=item $sftp-E<gt>closedir($handle)

closes the remote directory handle C<$handle>.

Directory handles are closed from their C<DESTROY> method when not
done explicitly.

Return true on success, undef on failure.

=item $sftp-E<gt>readdir($handle)

returns the next entry from the remote directory C<$handle> (or all
the remaining entries when called in list context).

The return values are a hash with three keys: C<filename>, C<longname> and
C<a>. The C<a> value contains a L<Net::SFTP::Foreign::Attributes>
object describing the entry.

Returns undef on error or when no more entries exist on the directory.

=item $sftp-E<gt>stat($path_or_fh)

performs a C<stat> on the remote file and returns a
L<Net::SFTP::Foreign::Attributes> object with the result values. Both
paths and open remote file handles can be passed to this method.

Returns undef on failure.

=item $sftp-E<gt>fstat($handle)

this method is deprecated.

=item $sftp-E<gt>lstat($path)

this method is similar to C<stat> method but stats a symbolic link
instead of the file the symbolic links points to.

=item $sftp-E<gt>setstat($path_or_fh, $attrs)

sets file attributes on the remote file. Accepts both paths and open
remote file handles.

Returns true on success and undef on failure.

=item $sftp-E<gt>fsetstat($handle, $attrs)

this method is deprecated.

=item $sftp-E<gt>truncate($path_or_fh, $size)

=item $sftp-E<gt>chown($path_or_fh, $uid, $gid)

=item $sftp-E<gt>chmod($path_or_fh, $perm)

=item $sftp-E<gt>utime($path_or_fh, $atime, $mtime)

Shortcuts around setstat.

=item $sftp-E<gt>remove($path)

Sends a C<SSH_FXP_REMOVE> command to remove the remote file
C<$path>. Returns a true value on success and undef on failure.

=item $sftp-E<gt>mkdir($path)

=item $sftp-E<gt>mkdir($path, $attrs)

Sends a C<SSH_FXP_MKDIR> command to create a remote directory C<$path>
whose attributes are initialized to C<$attrs> (a
L<Net::SFTP::Foreign::Attributes> object) if given.

Returns a true value on success and undef on failure.

=item $sftp-E<gt>mkpath($path)

=item $sftp-E<gt>mkpath($path, $attrs)

This method is similar to C<mkdir> but also creates any non-existant
parent directories recursively.

=item $sftp-E<gt>rmdir($path)

Sends a C<SSH_FXP_RMDIR> command to remove a remote directory
C<$path>. Returns a true value on success and undef on failure.

=item $sftp-E<gt>realpath($path)

Sends a C<SSH_FXP_REALPATH> command to canonicalise C<$path>
to an absolute path. This can be useful for turning paths
containing C<'..'> into absolute paths.

Returns the absolute path on success, C<undef> on failure.

=item $sftp-E<gt>rename($old, $new, %opts)

Sends a C<SSH_FXP_RENAME> command to rename C<$old> to C<$new>.
Returns a true value on success and undef on failure.

Accepted options are:

=over 4

=item overwrite => $bool

By default, the rename operation fails when a file C<$new> already
exists. When this options is set, any previous existant file is
deleted first (the C<atomic_rename> operation will be used if
available).

Note than under some conditions the target file could be deleted and
afterwards the rename operation fail.

=back

=item $sftp-E<gt>atomic_rename($old, $new)

Renames a file using the C<posix-rename@openssh.com> extension when
available.

Unlike the C<rename> method, it overwrites any previous C<$new> file.

=item $sftp-E<gt>readlink($path)

Sends a C<SSH_FXP_READLINK> command to read the path where the
simbolic link is pointing.

Returns the target path on success and undef on failure.

=item $sftp-E<gt>symlink($sl, $target)

Sends a C<SSH_FXP_SYMLINK> command to create a new symbolic link
C<$sl> pointing to C<$target>.

C<$target> is stored as-is, without any path expansion taken place on
it. Use C<realpath> to normalize it:

  $sftp->symlink("foo.lnk" => $sftp->realpath("../bar"))

=item $sftp-E<gt>hardlink($hl, $target)

Creates a hardlink on the server.

This command requires support for the 'hardlink@openssh.com' extension
on the server (available in OpenSSH from version 5.7).

=item $sftp-E<gt>statvfs($path)

=item $sftp-E<gt>fstatvfs($fh)

On servers supporting C<statvfs@openssh.com> and
C<fstatvfs@openssh.com> extensions respectively, these methods return
a hash reference with information about the file system where the file
named C<$path> or the open file C<$fh> resides.

The hash entries are:

  bsize   => file system block size
  frsize  => fundamental fs block size
  blocks  => number of blocks (unit f_frsize)
  bfree   => free blocks in file system
  bavail  => free blocks for non-root
  files   => total file inodes
  ffree   => free file inodes
  favail  => free file inodes for to non-root
  fsid    => file system id
  flag    => bit mask of f_flag values
  namemax => maximum filename length

The values of the f_flag bit mask are as follows:

  SSH2_FXE_STATVFS_ST_RDONLY => read-only
  SSH2_FXE_STATVFS_ST_NOSUID => no setuid

=item $sftp-E<gt>disconnect

Closes the SSH connection to the remote host. From this point the
object becomes mostly useless.

Usually, this method should not be called explicitly, but implicitly
from the DESTROY method when the object goes out of scope.

See also the documentation for the C<autodiscconnect> constructor
argument.

=item $sftp-E<gt>autodisconnect($ad)

Sets the C<autodisconnect> behaviour.

See also the documentation for the C<autodiscconnect> constructor
argument. The values accepted here are the same as there.

=back


=head2 On the fly data conversion

Some of the methods on this module allow to perform on the fly data
conversion via the C<conversion> option that accepts the following
values:

=over 4

=item conversion =E<gt> 'dos2unix'

Converts CR+LF line endings (as commonly used under MS-DOS) to LF
(Unix).

=item conversion =E<gt> 'unix2dos'

Converts LF line endings (Unix) to CR+LF (DOS).

=item conversion =E<gt> sub { CONVERT $_[0] }

When a callback is given, it is invoked repeatly as chunks of data
become available. It has to change C<$_[0]> in place in order to
perform the conversion.

Also, the subroutine is called one last time with and empty data
string to indicate that the transfer has finished, so that
intermediate buffers can be flushed.

Note that when writing conversion subroutines, special care has to be
taken to handle sequences crossing chunk borders.

=back

The data conversion is always performed before any other callback
subroutine is called.

See the Wikipedia entry on line endings
L<http://en.wikipedia.org/wiki/Newline> or the article Understanding
Newlines by Xavier Noria
(L<http://www.onlamp.com/pub/a/onlamp/2006/08/17/understanding-newlines.html>)
for details about the different conventions.

=head1 FAQ

=over 4

=item Closing the connection:

B<Q>: How do I close the connection to the remote server?

B<A>: let the C<$sftp> object go out of scope or just undefine it:

  undef $sftp;

=item Using Net::SFTP::Foreign from a cron script:

B<Q>: I wrote a script for performing sftp file transfers that works
beautifully from the command line. However when I try to run the same
script from cron it fails with a broken pipe error:

  open2: exec of ssh -l user some.location.com -s sftp
    failed at Net/SFTP/Foreign.pm line 67

B<A>: C<ssh> is not on your cron PATH.

The remedy is either to add the location of the C<ssh> application to
your cron PATH or to use the C<ssh_cmd> option of the C<new> method to
hardcode the location of C<ssh> inside your script, for instance:

  my $ssh = Net::SFTP::Foreign->new($host,
                                    ssh_cmd => '/usr/local/ssh/bin/ssh');

=item C<more> constructor option expects an array reference:

B<Q>: I'm trying to pass in the private key file using the -i option,
but it keep saying it couldn't find the key. What I'm doing wrong?

B<A>: The C<more> argument on the constructor expects a single option
or a reference to an array of options. It will not split an string
containing several options.

Arguments to SSH options have to be also passed as different entries
on the array:

  my $sftp = Net::SFTP::Foreign->new($host,
                                      more => [qw(-i /home/foo/.ssh/id_dsa)]);

Note also that latest versions of Net::SFTP::Foreign support the
C<key_path> argument:

  my $sftp = Net::SFTP::Foreign->new($host,
                                      key_path => '/home/foo/.ssh/id_dsa');

=item Plink and password authentication

B<Q>: Why password authentication is not supported for the plink SSH
client?

B<A>: A bug in plink breaks it.

Newer versions of Net::SFTP::Foreign pass the password to C<plink>
using its C<-pw> option. As this feature is not completely secure a
warning is generated.

It can be silenced (though, don't do it without understanding why it
is there, please!) as follows:

  no warnings 'Net::SFTP::Foreign';
  my $sftp = Net::SFTP::Foreign->new('foo@bar',
                                     ssh_cmd => 'plink',
                                     password => $password);
  $sftp->die_on_error;

=item Plink

B<Q>: What is C<plink>?

B<A>: Plink is a command line tool distributed with the
L<PuTTY|http://the.earth.li/~sgtatham/putty/> SSH client. Very popular
between MS Windows users, it is also available for Linux and other
Unixes now.

=item Put method fails

B<Q>: put fails with the following error:

  Couldn't setstat remote file: The requested operation cannot be
  performed because there is a file transfer in progress.

B<A>: Try passing the C<late_set_perm> option to the put method:

  $sftp->put($local, $remote, late_set_perm => 1)
     or die "unable to transfer file: " . $sftp->error;

Some servers do not support the C<fsetstat> operation on open file
handles. Setting this flag allows one to delay that operation until
the file has been completely transferred and the remote file handle
closed.

Also, send me a bug report containing a dump of your $sftp object so I
can add code for your particular server software to activate the
work-around automatically.

=item Put method fails even with late_set_perm set

B<Q>: I added C<late_set_perm =E<gt> 1> to the put call, but we are still
receiving the error "Couldn't setstat remote file (setstat)".

B<A>: Some servers forbid the SFTP C<setstat> operation used by the
C<put> method for replicating the file permissions and timestamps on
the remote side.

As a work around you can just disable the feature:

  $sftp->put($local_file, $remote_file,
             copy_perms => 0, copy_time => 0);

=item Disable password authentication completely

B<Q>: When we try to open a session and the key either doesn't exist
or is invalid, the child SSH hangs waiting for a password to be
entered.  Is there a way to make this fail back to the Perl program to
be handled?

B<A>: Disable anything but public key SSH authentication calling the
new method as follows:

  $sftp = Net::SFTP::Foreign->new($host,
                more => [qw(-o PreferredAuthentications=publickey)])

See L<ssh_config(5)> for the details.

=item Understanding C<$attr-E<gt>perm> bits

B<Q>: How can I know if a directory entry is a (directory|link|file|...)?

B<A>: Use the C<S_IS*> functions from L<Fcntl>. For instance:

  use Fcntl qw(S_ISDIR);
  my $ls = $sftp->ls or die $sftp->error;
  for my $entry (@$ls) {
    if (S_ISDIR($entry->{a}->perm)) {
      print "$entry->{filename} is a directory\n";
    }
  }

=item Host key checking

B<Q>: Connecting to a remote server with password authentication fails
with the following error:

  The authenticity of the target host can not be established,
  connect from the command line first

B<A>: That probably means that the public key from the remote server
is not stored in the C<~/.ssh/known_hosts> file. Run an SSH Connection
from the command line as the same user as the script and answer C<yes>
when asked to confirm the key supplied.

Example:

  $ ssh pluto /bin/true
  The authenticity of host 'pluto (172.25.1.4)' can't be established.
  RSA key fingerprint is 41:b1:a7:86:d2:a9:7b:b0:7f:a1:00:b7:26:51:76:52.
  Are you sure you want to continue connecting (yes/no)? yes

Your SSH client may also support some flag to disable this check, but
doing it can ruin the security of the SSH protocol so I advise against
its usage.

Example:

  # Warning: don't do that unless you fully understand
  # its security implications!!!
  $sftp = Net::SFTP::Foreign->new($host,
                                  more => [-o => 'StrictHostKeyChecking no'],
                                  ...);

=back

=head1 BUGS

These are the currently known bugs:

=over 4

=item - Doesn't work on VMS:

The problem is related to L<IPC::Open3> not working on VMS. Patches
are welcome!

=item - Dirty cleanup:

On some operating systems, closing the pipes used to comunicate with
the slave SSH process does not terminate it and a work around has to
be applied. If you find that your scripts hung when the $sftp object
gets out of scope, try setting C<$Net::SFTP::Foreign::dirty_cleanup>
to a true value and also send me a report including the value of
C<$^O> on your machine and the OpenSSH version.

From version 0.90_18 upwards, a dirty cleanup is performed anyway when
the SSH process does not terminate by itself in 8 seconds or less.

=item - Reversed symlink arguments:

This package uses the non-conforming OpenSSH argument order for the
SSH_FXP_SYMLINK command that seems to be the de facto standard. When
interacting with SFTP servers that follow the SFTP specification, the
C<symlink> method will interpret its arguments in reverse order.

=item - IPC::Open3 bugs on Windows

On Windows the IPC::Open3 module is used to spawn the slave SSH
process. That module has several nasty bugs (related to STDIN, STDOUT
and STDERR being closed or not being assigned to file descriptors 0, 1
and 2 respectively) that will cause the connection to fail.

Specifically this is known to happen under mod_perl/mod_perl2.

=back

Also, the following features should be considered experimental:

- support for Tectia server

- numbered feature

- autodie mode

- best_effort feature

=head1 SUPPORT

To report bugs, send me and email or use the CPAN bug tracking system
at L<http://rt.cpan.org>.

=head2 Commercial support

Commercial support, professional services and custom software
development around this module are available through my current
company. Drop me an email with a rough description of your
requirements and we will get back to you ASAP.

=head2 My wishlist

If you like this module and you're feeling generous, take a look at my
Amazon Wish List: L<http://amzn.com/w/1WU1P6IR5QZ42>

Also consider contributing to the OpenSSH project this module builds
upon: L<http://www.openssh.org/donations.html>.

=head1 SEE ALSO

Information about the constants used on this module is available from
L<Net::SFTP::Foreign::Constants>. Information about attribute objects
is available from L<Net::SFTP::Foreign::Attributes>.

General information about SSH and the OpenSSH implementation is
available from the OpenSSH web site at L<http://www.openssh.org/> and
from the L<sftp(1)> and L<sftp-server(8)> manual pages.

Net::SFTP::Foreign integrates nicely with my other module
L<Net::OpenSSH>.

L<Net::SFTP::Foreign::Backend::Net_SSH2> allows one to run
Net::SFTP::Foreign on top of L<Net::SSH2> (nowadays, this combination
is probably the best option under Windows).

Modules offering similar functionality available from CPAN are
L<Net::SFTP> and L<Net::SSH2>.

L<Test::SFTP> allows one to run tests against a remote SFTP server.

L<autodie>.

=head1 COPYRIGHT

Copyright (c) 2005-2012 Salvador FandiE<ntilde>o (sfandino@yahoo.com).

Copyright (c) 2001 Benjamin Trott, Copyright (c) 2003 David Rolsky.

_glob_to_regex method based on code (c) 2002 Richard Clamp.

All rights reserved.  This program is free software; you can
redistribute it and/or modify it under the same terms as Perl itself.

The full text of the license can be found in the LICENSE file included
with this module.

=cut<|MERGE_RESOLUTION|>--- conflicted
+++ resolved
@@ -1,6 +1,6 @@
 package Net::SFTP::Foreign;
 
-our $VERSION = '1.72_02';
+our $VERSION = '2.00_01';
 
 use strict;
 use warnings;
@@ -55,37 +55,23 @@
         unless defined $dirty_cleanup;
 }
 
-<<<<<<< HEAD
 sub _queue_msg {
-=======
-sub _deprecated {
-    if (warnings::enabled('deprecated') and warnings::enabled(__PACKAGE__)) {
-        Carp::carp(join('', @_));
-    }
-}
-
-sub _next_msg_id { shift->{_msg_id}++ }
-
-use constant _empty_attributes => Net::SFTP::Foreign::Attributes->new;
-
-sub _queue_new_msg {
->>>>>>> 528a2adf
     my $sftp = shift;
     my $code = shift;
     my $id = $sftp->{_msg_id}++;
-    $sftp->_queue_msg_low($code, uint32 => $id, @_);
-    return $id;
-}
-
-my %buffer_packer_sub =   ( uint8     => \&_buf_push_uint8,
-                            uint32    => \&_buf_push_uint32,
-                            uint64    => \&_buf_push_uint64,
-                            str       => \&_buf_push_str,
-                            utf8      => \&_buf_push_uint8 );
-
-my %buffer_packer_method = ( abs_path => '_buf_push_abs_path',
-                             path     => '_buf_push_path',
-                             attrs    => '_buf_push_attrs' );
+    return ($sftp->_queue_msg_low($code, uint32 => $id, @_) ? $id : undef)
+}
+
+my %buffer_packer_sub =   ( uint8      => \&_buf_push_uint8,
+                            uint32     => \&_buf_push_uint32,
+                            uint64     => \&_buf_push_uint64,
+                            str        => \&_buf_push_str,
+                            utf8       => \&_buf_push_uint8 );
+
+my %buffer_packer_method = ( abs_path  => '_buf_push_abs_path',
+                             path      => '_buf_push_path',
+                             fh        => '_buf_push_fh',
+                             attrs     => '_buf_push_attrs');
 
 sub _queue_msg_low {
     my $sftp = shift;
@@ -101,7 +87,10 @@
             else {
                 $packer = $buffer_packer_method{$_[$i]};
                 if ($packer) {
-                    $sftp->$packer($_, $_[$i+1]);
+                    unless ($sftp->$packer($_, $_[$i+1])) {
+                        $debug and $debug & 1 and _debug "packing aborting because packer $_[$i] failed, ix: $i";
+                        goto ERROR;
+                    }
                 }
                 else {
                     Carp::confess("internal error: unknown packer type $_[$i]");
@@ -109,6 +98,14 @@
             }
         }
         my $len = length($_) - $offset - 4;
+
+        if ($len > 33999) {
+            $debug and $debug & 1 and _debug "long packet generated, len: $len";
+            $sftp->_set_status(SSH2_FX_BAD_MESSAGE);
+            $sftp->_set_error(SFTP_ERR_LOCAL_BAD_MESSAGE, "The generated packed was too big");
+            goto ERROR;
+        }
+
         substr($_, $offset, 4, pack(N => $len));
 
         if ($debug and $debug & 1) {
@@ -117,7 +114,12 @@
                            unpack(NCN => substr($_, $offset)), ++$sftp->{_queued}));
             $debug & 16 and _hexdump(substr($_, $offset));
         }
-        return;
+        return 1;
+
+    ERROR:
+        # discard incomplete packet:
+        substr($_, $offset, length $_ - $offset, '');
+        return undef;
     }
 }
 
@@ -151,15 +153,26 @@
     else {
         _buf_push_uint32($_[1], 0);
     }
+    1;
 }
 
 sub _buf_push_path {
-    _buf_push_str($_[1], Encode::encode($_[0]->{_fs_encoding}, $_[2]))
+    _buf_push_str($_[1], Encode::encode($_[0]->{_fs_encoding}, $_[2]));
+    1;
 }
 
 sub _buf_push_abs_path {
     _buf_push_str($_[1], Encode::encode($_[0]->{_fs_encoding},
                                         $_[0]->_rel2abs($_[2])));
+    1;
+}
+
+sub _buf_push_fh {
+    if (defined (my $rid = $_[0]->_rid($_[2]))) {
+        _buf_push_str($_[1], $rid);
+        return 1;
+    }
+    undef;
 }
 
 sub _do_io { $_[0]->{_backend}->_do_io(@_) }
@@ -472,60 +485,10 @@
     $rid
 }
 
-sub _rfid {
-    $_[1]->_check_is_file;
-    &_rid;
-}
-
-sub _rdid {
-    $_[1]->_check_is_dir;
-    &_rid;
-}
-
-sub _queue_rid_request {
-    my ($sftp, $code, $fh, $attrs) = @_;
-    my $rid = $sftp->_rid($fh);
-    return undef unless defined $rid;
-    $sftp->_queue_msg($code, str => $rid,
-                      (@_ == 4 ? (attrs => $attrs) : ()));
-}
-
-sub _queue_rfid_request {
-    $_[2]->_check_is_file;
-    &_queue_rid_request;
-}
-
-sub _queue_rdid_request {
-    $_[2]->_check_is_dir;
-    &_queue_rid_request;
-}
-
-sub _queue_str_request { $_[0]->_queue_msg($_[1], str => $_[2]) }
-
-sub _queue_path_request {
-    my($sftp, $code, $path, $attrs) = @_;
-    $sftp->_queue_msg($code, abs_path => $path,
-                      (@_ == 4 ? (attrs => $attrs) : ()));
-}
-
-sub _check_status_ok {
-<<<<<<< HEAD
+sub _get_status_msg_and_check {
     my $sftp = shift;
     $sftp->_get_msg_and_check(SSH2_FXP_STATUS, @_);
     return !$sftp->{_error};
-=======
-    my ($sftp, $eid, $error, $errstr) = @_;
-    if (defined $eid) {
-        if (my $msg = $sftp->_get_msg_and_check(SSH2_FXP_STATUS, $eid,
-                                                $error, $errstr)) {
-            my $status = $sftp->_set_status($msg->get_int32, $msg->get_str);
-            return 1 if $status == SSH2_FX_OK;
-
-            $sftp->_set_error($error, $errstr, $status);
-        }
-    }
-    return undef;
->>>>>>> 528a2adf
 }
 
 sub setcwd {
@@ -575,8 +538,8 @@
                                abs_path => $path, uint32 => $flags, attrs => $a);
 
     my $rid = $sftp->_get_handle($id,
-				SFTP_ERR_REMOTE_OPEN_FAILED,
-				"Couldn't open remote file '$path'");
+                                 SFTP_ERR_REMOTE_OPEN_FAILED,
+                                 "Couldn't open remote file '$path'");
 
     if ($debug and $debug & 2) {
         if (defined $rid) {
@@ -602,7 +565,7 @@
     ${^TAINT} and &_catch_tainted_args;
 
     my ($sftp, $path) = @_;
-    my $id = $sftp->_queue_path_request(SSH2_FXP_OPENDIR, $path);
+    my $id = $sftp->_queue_msg(SSH2_FXP_OPENDIR, abs_path => $path);
     my $rid = $sftp->_get_handle($id, SFTP_ERR_REMOTE_OPENDIR_FAILED,
 				 "Couldn't open remote dir '$path'");
 
@@ -630,10 +593,7 @@
 	$size = $sftp->{_block_size};
     }
 
-    my $rfid = $sftp->_rfid($rfh);
-    defined $rfid or return undef;
-
-    my $id = $sftp->_queue_msg(SSH2_FXP_READ, str=> $rfid,
+    my $id = $sftp->_queue_msg(SSH2_FXP_READ, fh => $rfh,
                                uint64 => $offset, uint32 => $size);
 
     if (defined(my $msg = $sftp->_get_msg_and_check(SSH2_FXP_DATA, $id,
@@ -650,16 +610,14 @@
     @_ == 4 or croak 'Usage: $sftp->sftpwrite($fh, $offset, $data)';
 
     my ($sftp, $rfh, $offset) = @_;
-    my $rfid = $sftp->_rfid($rfh);
-    defined $rfid or return undef;
     utf8::downgrade($_[3], 1) or croak "wide characters found in data";
 
-    my $id = $sftp->_queue_msg(SSH2_FXP_WRITE, str => $rfid,
+    my $id = $sftp->_queue_msg(SSH2_FXP_WRITE, fh => $rfh,
                                uint64 => $offset, str => $_[3]);
 
-    if ($sftp->_check_status_ok($id,
-				SFTP_ERR_REMOTE_WRITE_FAILED,
-				"Couldn't write to remote file")) {
+    if ($sftp->_get_status_msg_and_check($id,
+                                         SFTP_ERR_REMOTE_WRITE_FAILED,
+                                         "Couldn't write to remote file")) {
 	return 1;
     }
     return undef;
@@ -713,8 +671,8 @@
 
     $sftp->_clear_error_and_status;
 
-    my $rfid = $sftp->_rfid($rfh);
-    defined $rfid or return undef;
+    my $rid = $sftp->_rid($rfh);
+    defined $rid or return undef;
 
     my $qsize = $sftp->{_queue_size};
 
@@ -727,7 +685,7 @@
 	while (!$end and @msgid < $qsize) {
 	    my $data = $cb->();
 	    if (defined $data and length $data) {
-		my $id = $sftp->_queue_msg(SSH2_FXP_WRITE, str => $rfid,
+		my $id = $sftp->_queue_msg(SSH2_FXP_WRITE, str => $rid,
                                            uint64 => $off + $written, str => $data);
 		push @written, $written;
 		$written += length $data;
@@ -740,9 +698,9 @@
 
 	my $eid = shift @msgid;
 	my $last = shift @written;
-	unless ($sftp->_check_status_ok($eid,
-					SFTP_ERR_REMOTE_WRITE_FAILED,
-					"Couldn't write to remote file")) {
+	unless ($sftp->_get_status_msg_and_check($eid,
+                                                 SFTP_ERR_REMOTE_WRITE_FAILED,
+                                                 "Couldn't write to remote file")) {
 
 	    # discard responses to queued requests:
 	    $sftp->_get_msg for @msgid;
@@ -775,6 +733,9 @@
 	or croak 'Usage: $sftp->flush($fh [, $direction])';
 
     my ($sftp, $rfh, $dir) = @_;
+
+    $sftp->_clear_error_and_status;
+
     $dir ||= '';
 
     if ($dir ne 'out') { # flush in!
@@ -788,13 +749,8 @@
 	    my $start;
 	    my $append = $rfh->_flag('append');
 	    if ($append) {
-<<<<<<< HEAD
-		my $attrs = $sftp->fstat($rfh)
-=======
-		my $attr = $sftp->stat($rfh)
->>>>>>> 528a2adf
-		    or return undef;
-		$start = $attrs->size;
+		my $attr = $sftp->stat($rfh) or return undef;
+		$start = $attr->size;
 	    }
 	    else {
 		$start = $rfh->_pos;
@@ -820,13 +776,10 @@
 sub _fill_read_cache {
     my ($sftp, $rfh, $len) = @_;
 
-    $sftp->_clear_error_and_status;
-
-    $sftp->flush($rfh, 'out')
-	or return undef;
-
-    my $rfid = $sftp->_rfid($rfh);
-    defined $rfid or return undef;
+    $sftp->flush($rfh, 'out') or return undef;
+
+    my $rid = $sftp->_rid($rfh);
+    defined $rid or return undef;
 
     my $bin = $rfh->_bin;
 
@@ -849,7 +802,7 @@
 
     while (!defined $len or length $$bin < $len) {
 	while ((!defined $len or $askoff < $len) and @msgid < $qsize) {
-	    my $id = $sftp->_queue_msg(SSH2_FXP_READ, str=> $rfid,
+	    my $id = $sftp->_queue_msg(SSH2_FXP_READ, str=> $rid,
                                        uint64 => $pos + $askoff, uint32 => $bsize);
 	    push @msgid, $id;
 	    $askoff += $bsize;
@@ -865,7 +818,7 @@
 	$$bin .= $data;
 	if (length $data < $bsize) {
 	    unless (defined $len) {
-		$eof = $sftp->_queue_msg(SSH2_FXP_READ, str=> $rfid,
+		$eof = $sftp->_queue_msg(SSH2_FXP_READ, str=> $rid,
                                          uint64 => $pos + length $$bin, uint32 => 1);
 	    }
 	    last;
@@ -974,7 +927,6 @@
     return undef;
 }
 
-<<<<<<< HEAD
 sub _buf_shift_attrs {
     my $sftp = shift;
     my $a = Net::SFTP::Foreign::Attributes->new;
@@ -1040,72 +992,44 @@
     Encode::decode($sftp->{_fs_encoding}, $str);
 }
 
-
-
-sub _gen_stat_method {
-    my ($code, $error, $errstr) = @_;
-    return sub {
-	@_ == 2 or croak 'Usage: $sftp->stat|lstat($path)';
-        ${^TAINT} and &_catch_tainted_args;
-
-	my ($sftp, $path) = @_;
-	my $id = $sftp->_queue_path_request($code, $path);
-	if (defined(my $msg = $sftp->_get_msg_and_check(SSH2_FXP_ATTRS, $id,
-                                                        $error, $errstr))) {
-            return $sftp->_buf_shift_attrs($msg);
-	}
-	return undef;
-    };
-}
-
-=======
->>>>>>> 528a2adf
-## SSH2_FXP_LSTAT (7), SSH2_FXP_FSTAT (8), SSH2_FXP_STAT (17)
-# these all return a Net::SFTP::Foreign::Attributes object on success, undef on failure
-
 sub lstat {
     @_ == 2 or croak 'Usage: $sftp->lstat($path)';
     ${^TAINT} and &_catch_tainted_args;
 
     my ($sftp, $path) = @_;
-    $path = $sftp->_rel2abs($path);
-    my $id = $sftp->_queue_str_request(SSH2_FXP_LSTAT, $sftp->_fs_encode($path));
-    if (my $msg = $sftp->_get_msg_and_check(SSH2_FXP_ATTRS, $id,
-                                            SFTP_ERR_REMOTE_LSTAT_FAILED, "Couldn't stat remote link")) {
-        return $msg->get_attributes;
+    my $id = $sftp->_queue_msg(SSH2_FXP_LSTAT, abs_path => $path);
+    if (defined(my $msg = $sftp->_get_msg_and_check(SSH2_FXP_ATTRS, $id,
+                                                    SFTP_ERR_REMOTE_LSTAT_FAILED,
+                                                    "Couldn't stat remote link"))) {
+        return $sftp->_buf_shift_attrs($msg);
     }
     return undef;
+}
+
+sub _is_fh { ref $_[0] and UNIVERSAL::isa($_[0], 'Net::SFTP::Foreign::FileHandle') }
+
+sub _queue_pofh_msg {
+    my $sftp = shift;
+    my $code_path = shift;
+    my $code_fh = shift;
+    my $pofh = shift;
+    $sftp->_queue_msg( ( (ref $pofh and UNIVERSAL::isa($pofh, 'Net::SFTP::Foreign::FileHandle'))
+                         ? ($code_fh, fh => $pofh)
+                         : ($code_path, abs_path => $pofh) ), @_);
 }
 
 sub stat {
     @_ == 2 or croak 'Usage: $sftp->stat($path_or_fh)';
     ${^TAINT} and &_catch_tainted_args;
 
-<<<<<<< HEAD
-    my $sftp = shift;
-    my $id = $sftp->_queue_rfid_request(SSH2_FXP_FSTAT, @_);
-    defined $id or return undef;
+    my ($sftp, $pofh) = @_;
+    my $id = $sftp->_queue_pofh_msg(SSH2_FXP_STAT, SSH2_FXP_FSTAT, $pofh);
     if (defined(my $msg = $sftp->_get_msg_and_check(SSH2_FXP_ATTRS, $id,
                                                     SFTP_ERR_REMOTE_STAT_FAILED,
-                                                    "Couldn't stat remote file (fstat)"))) {
-        return $sftp->_buf_shift_attrs($msg)
-=======
-    my ($sftp, $pofh) = @_;
-    my $id = $sftp->_queue_new_msg( (ref $pofh and UNIVERSAL::isa($pofh, 'Net::SFTP::Foreign::FileHandle'))
-                                    ? ( SSH2_FXP_FSTAT, str => $sftp->_rid($pofh))
-                                    : ( SSH2_FXP_STAT,  str => $sftp->_fs_encode($sftp->_rel2abs($pofh))) );
-    if (my $msg = $sftp->_get_msg_and_check(SSH2_FXP_ATTRS, $id,
-                                            SFTP_ERR_REMOTE_STAT_FAILED, "Couldn't stat remote file")) {
-        return $msg->get_attributes;
->>>>>>> 528a2adf
+                                                    "Couldn't stat remote file"))) {
+        return $sftp->_buf_shift_attrs($msg);
     }
     return undef;
-}
-
-sub fstat {
-    _deprecated "fstat is deprecated and will be removed on the upcomming 2.xx series, "
-        . "stat method accepts now both file handlers and paths";
-    goto &fstat;
 }
 
 ## SSH2_FXP_RMDIR (15), SSH2_FXP_REMOVE (13)
@@ -1118,18 +1042,11 @@
         ${^TAINT} and &_catch_tainted_args;
 
         my ($sftp, $path) = @_;
-<<<<<<< HEAD
-        my $id = $sftp->_queue_path_request($code, $path);
-        $sftp->_check_status_ok($id, $error, $errstr);
-    }
-=======
-        $path = $sftp->_rel2abs($path);
-        my $id = $sftp->_queue_str_request($code, $sftp->_fs_encode($path));
-        return $sftp->_check_status_ok($id, $error, $errstr);
+        my $id = $sftp->_queue_msg($code, abs_path => $path);
+        $sftp->_get_status_msg_and_check($id, $error, $errstr);
     };
     no strict 'refs';
     *$name = $sub;
->>>>>>> 528a2adf
 }
 
 _gen_remove_method(remove => SSH2_FXP_REMOVE,
@@ -1146,10 +1063,11 @@
     ${^TAINT} and &_catch_tainted_args;
 
     my ($sftp, $path, $attrs) = @_;
-    my $id = $sftp->_queue_path_request(SSH2_FXP_MKDIR, $path, $attrs);
-    $sftp->_check_status_ok($id,
-                            SFTP_ERR_REMOTE_MKDIR_FAILED,
-                            "Couldn't create remote directory");
+    my $id = $sftp->_queue_msg(SSH2_FXP_MKDIR,
+                               abs_path => $path, attrs => $attrs);
+    $sftp->_get_status_msg_and_check($id,
+                                     SFTP_ERR_REMOTE_MKDIR_FAILED,
+                                     "Couldn't create remote directory");
 }
 
 sub join {
@@ -1235,97 +1153,68 @@
     @_ == 3 or croak 'Usage: $sftp->setstat($path_or_fh, $attrs)';
     ${^TAINT} and &_catch_tainted_args;
 
-<<<<<<< HEAD
-    my ($sftp, $path, $attrs) = @_;
-    my $id = $sftp->_queue_path_request(SSH2_FXP_SETSTAT, $path, $attrs);
-    $sftp->_check_status_ok($id,
-                            SFTP_ERR_REMOTE_SETSTAT_FAILED,
-                            "Couldn't setstat remote file (setstat)'");
-=======
     my ($sftp, $pofh, $attrs) = @_;
-    my $id = $sftp->_queue_new_msg( ( (ref $pofh and UNIVERSAL::isa($pofh, 'Net::SFTP::Foreign::FileHandle') )
-                                      ? ( SSH2_FXP_FSETSTAT, str => $sftp->_rid($pofh) )
-                                      : ( SSH2_FXP_SETSTAT,  str => $sftp->_fs_encode($sftp->_rel2abs($pofh)) ) ),
-                                    attr => $attrs );
-    return $sftp->_check_status_ok($id,
-                                   SFTP_ERR_REMOTE_SETSTAT_FAILED,
-                                   "Couldn't setstat remote file");
->>>>>>> 528a2adf
-}
-
-## SSH2_FXP_CLOSE (4), SSH2_FXP_FSETSTAT (10)
-# these return true on success, undef on failure
-
-sub fsetstat {
-    _deprecated "fsetstat is deprecated and will be removed on the upcomming 2.xx series, "
-        . "setstat method accepts now both file handlers and paths";
-    goto &setstat;
+    my $id = $sftp->_queue_pofh_msg(SSH2_FXP_SETSTAT, SSH2_FXP_FSETSTAT, $pofh, attrs => $attrs);
+    $sftp->_get_status_msg_and_check($id,
+                                     SFTP_ERR_REMOTE_SETSTAT_FAILED,
+                                     "Couldn't setstat remote file'");
 }
 
 sub _gen_setstat_shortcut {
-    my ($name, $rid_type, $attrs_flag, @arg_types) = @_;
+    my ($name, $attrs_flag, @arg_types) = @_;
     my $nargs = 2 + @arg_types;
     my $usage = ("\$sftp->$name("
                  . CORE::join(', ', '$path_or_fh', map "arg$_", 1..@arg_types)
                  . ')');
-    my $rid_method = ($rid_type eq 'file' ? '_rfid' :
-                      $rid_type eq 'dir'  ? '_rdid' :
-                      $rid_type eq 'any'  ? '_rid'  :
-                      croak "bad rid type $rid_type");
+
     my $sub = sub {
         @_ == $nargs or croak $usage;
+        ${^TAINT} and &_catch_tainted_args;
+
         my $sftp = shift;
         my $pofh = shift;
-        my $id = $sftp->_queue_new_msg( ( (ref $pofh and UNIVERSAL::isa($pofh, 'Net::SFTP::Foreign::FileHandle') )
-                                          ? ( SSH2_FXP_FSETSTAT, str => $sftp->$rid_method($pofh) )
-                                          : ( SSH2_FXP_SETSTAT,  str => $sftp->_fs_encode($sftp->_rel2abs($pofh)) ) ),
-                                        int32 => $attrs_flag,
-                                        map { $arg_types[$_] => $_[$_] } 0..$#arg_types );
-        $sftp->_check_status_ok($id,
-                                SFTP_ERR_REMOTE_SETSTAT_FAILED,
-                                "Couldn't setstat remote file ($name)");
+        my $id = $sftp->_queue_pofh_msg(SSH2_FXP_SETSTAT, SSH2_FXP_FSETSTAT, $pofh,
+                                            int32 => $attrs_flag,
+                                            map { $arg_types[$_] => $_[$_] } 0..$#arg_types);
+        $sftp->_get_status_msg_and_check($id,
+                                         SFTP_ERR_REMOTE_SETSTAT_FAILED,
+                                         "Couldn't setstat remote file ($name)");
     };
     no strict 'refs';
     *$name = $sub;
 }
 
-_gen_setstat_shortcut(truncate => 'file', SSH2_FILEXFER_ATTR_SIZE,        'int64');
-_gen_setstat_shortcut(chown    => 'any' , SSH2_FILEXFER_ATTR_UIDGID,      'int32', 'int32');
-_gen_setstat_shortcut(chmod    => 'any' , SSH2_FILEXFER_ATTR_PERMISSIONS, 'int32');
-_gen_setstat_shortcut(utime    => 'any' , SSH2_FILEXFER_ATTR_ACMODTIME,   'int32', 'int32');
+_gen_setstat_shortcut(truncate => SSH2_FILEXFER_ATTR_SIZE,        'int64');
+_gen_setstat_shortcut(chown    => SSH2_FILEXFER_ATTR_UIDGID,      'int32', 'int32');
+_gen_setstat_shortcut(chmod    => SSH2_FILEXFER_ATTR_PERMISSIONS, 'int32');
+_gen_setstat_shortcut(utime    => SSH2_FILEXFER_ATTR_ACMODTIME,   'int32', 'int32');
 
 sub _close {
-    @_ == 2 or croak 'Usage: $sftp->close($fh, $attrs)';
-
-    my $sftp = shift;
-    my $id = $sftp->_queue_rid_request(SSH2_FXP_CLOSE, @_);
-    defined $id or return undef;
-
-    my $ok = $sftp->_check_status_ok($id,
+    @_ == 2 or croak 'Usage: $sftp->close($fh)';
+
+    my ($sftp, $fh) = @_;
+    if ($debug and $debug & 2) {
+        _debug sprintf("closing file/dir handle, return: %s, rid:");
+        _hexdump($sftp->_rid($fh));
+    }
+    my $id = $sftp->_queue_msg(SSH2_FXP_CLOSE, fh => $fh);
+    $sftp->_get_status_msg_and_check($id,
                                      SFTP_ERR_REMOTE_CLOSE_FAILED,
                                      "Couldn't close remote file");
-
-    if ($debug and $debug & 2) {
-        _debug sprintf("closing file handle, return: %s, rid:", (defined $ok ? $ok : '-'));
-        _hexdump($sftp->_rid($_[0]));
-    }
-
-    return $ok;
 }
 
 sub close {
     @_ == 2 or croak 'Usage: $sftp->close($fh)';
-
+    ${^TAINT} and &_catch_tainted_args;
     my ($sftp, $rfh) = @_;
+
     $rfh->_check_is_file;
-    $sftp->flush($rfh)
-	or return undef;
-
-    if ($sftp->_close($rfh)) {
-	$rfh->_close;
-	return 1
-    }
-    undef
+    $sftp->flush($rfh);
+    do {
+        local ($sftp->{_status}, $sftp->{_error}) if $sftp->{_error};
+        $sftp->_close($rfh) and $rfh->_close;
+    };
+    return !$sftp->{_error};
 }
 
 sub closedir {
@@ -1335,11 +1224,8 @@
     my ($sftp, $rdh) = @_;
     $rdh->_check_is_dir;
 
-    if ($sftp->_close($rdh)) {
-	$rdh->_close;
-	return 1;
-    }
-    undef
+    $sftp->_close($rdh) and $rdh->_close;
+    return !$sftp->{_error};
 }
 
 sub readdir {
@@ -1348,13 +1234,13 @@
 
     my ($sftp, $rdh) = @_;
 
-    my $rdid = $sftp->_rdid($rdh);
-    defined $rdid or return undef;
+    my $rid = $sftp->_rid($rdh);
+    defined $rid or return undef;
 
     my $cache = $rdh->_cache;
 
     while (!@$cache or wantarray) {
-	my $id = $sftp->_queue_str_request(SSH2_FXP_READDIR, $rdid);
+	my $id = $sftp->_queue_msg(SSH2_FXP_READDIR, str => $rid);
 	if (defined(my $msg = $sftp->_get_msg_and_check(SSH2_FXP_NAME, $id,
                                                         SFTP_ERR_REMOTE_READDIR_FAILED,
                                                         "Couldn't read remote directory"))) {
@@ -1398,38 +1284,28 @@
 }
 
 sub _gen_getpath_method {
-    my ($code, $error, $name) = @_;
-    return sub {
-	@_ == 2 or croak 'Usage: $sftp->some_method($path)';
+    my ($name, $code, $error) = @_;
+    my $sub = sub {
+	@_ == 2 or croak "Usage: \$sftp->$name(\$path)";
         ${^TAINT} and &_catch_tainted_args;
 
 	my ($sftp, $path) = @_;
-	my $id = $sftp->_queue_path_request($code, $path);
+	my $id = $sftp->_queue_msg($code, abs_path => $path);
 	if (defined(my $msg = $sftp->_get_msg_and_check(SSH2_FXP_NAME, $id,
-                                                        $error,
-                                                        "Couldn't get $name for remote '$path'"))) {
-	    _buf_shift_uint32($msg) > 0
+                                                        $error, "$name failed"))) {
+            _buf_shift_uint32($msg) > 0
 		and return $sftp->_buf_shift_path($msg);
 
-	    $sftp->_set_error($error,
-			      "Couldn't get $name for remote '$path', no names on reply")
+	    $sftp->_set_error($error, "$name failed, no entries on reply");
 	}
 	return undef;
     };
-}
-
-## SSH2_FXP_REALPATH (16)
-## SSH2_FXP_READLINK (19)
-# return path on success, undef on failure
-*realpath = _gen_getpath_method(SSH2_FXP_REALPATH,
-				SFTP_ERR_REMOTE_REALPATH_FAILED,
-				"realpath");
-*readlink = _gen_getpath_method(SSH2_FXP_READLINK,
-				SFTP_ERR_REMOTE_READLINK_FAILED,
-				"link target");
-
-## SSH2_FXP_RENAME (18)
-# true on success, undef on failure
+    no strict 'refs';
+    *$name = $sub;
+}
+
+_gen_getpath_method(realpath => SSH2_FXP_REALPATH, SFTP_ERR_REMOTE_REALPATH_FAILED);
+_gen_getpath_method(readlink => SSH2_FXP_READLINK, SFTP_ERR_REMOTE_READLINK_FAILED);
 
 sub _rename {
     my ($sftp, $old, $new) = @_;
@@ -1437,8 +1313,8 @@
                                abs_path => $old,
                                abs_path => $new);
 
-    $sftp->_check_status_ok($id, SFTP_ERR_REMOTE_RENAME_FAILED,
-                            "Couldn't rename remote file '$old' to '$new'");
+    $sftp->_get_status_msg_and_check($id, SFTP_ERR_REMOTE_RENAME_FAILED,
+                                     "Couldn't rename remote file '$old' to '$new'");
 }
 
 sub rename {
@@ -1506,8 +1382,8 @@
                                         abs_path => $old,
                                         abs_path => $new);
 
-    $sftp->_check_status_ok($id, SFTP_ERR_REMOTE_RENAME_FAILED,
-                            "Couldn't rename remote file '$old' to '$new'");
+    $sftp->_get_status_msg_and_check($id, SFTP_ERR_REMOTE_RENAME_FAILED,
+                                     "Couldn't rename remote file '$old' to '$new'");
 }
 
 ## SSH2_FXP_SYMLINK (20)
@@ -1520,8 +1396,8 @@
     my $id = $sftp->_queue_msg(SSH2_FXP_SYMLINK,
                                path => $target,
                                abs_path => $sl);
-    $sftp->_check_status_ok($id, SFTP_ERR_REMOTE_SYMLINK_FAILED,
-                            "Couldn't create symlink '$sl' pointing to '$target'");
+    $sftp->_get_status_msg_and_check($id, SFTP_ERR_REMOTE_SYMLINK_FAILED,
+                                     "Couldn't create symlink '$sl' pointing to '$target'");
 }
 
 sub hardlink {
@@ -1535,8 +1411,8 @@
                                         "hardlink failed",
                                         abs_path => $target,
                                         abs_path => $hl);
-    $sftp->_check_status_ok($id, SFTP_ERR_REMOTE_HARDLINK_FAILED,
-                            "Couldn't create hardlink '$hl' pointing to '$target'");
+    $sftp->_get_status_msg_and_check($id, SFTP_ERR_REMOTE_HARDLINK_FAILED,
+                                     "Couldn't create hardlink '$hl' pointing to '$target'");
 }
 
 sub _gen_save_status_method {
@@ -1772,8 +1648,8 @@
 
     my $converter = _gen_converter $conversion;
 
-    my $rfid = $sftp->_rfid($rfh);
-    defined $rfid or die "internal error: rfid not defined";
+    my $rid = $sftp->_rid($rfh);
+    defined $rid or die "internal error: rid not defined";
 
     my @msgid;
     my @askoff;
@@ -1793,7 +1669,7 @@
             # request a new block if queue is not full
             while (!@msgid or (($size == -1 or $size > $askoff) and @msgid < $queue_size and $n != 1)) {
 
-                my $id = $sftp->_queue_msg(SSH2_FXP_READ, str=> $rfid,
+                my $id = $sftp->_queue_msg(SSH2_FXP_READ, str=> $rid,
                                            uint64 => $askoff, uint32 => $block_size);
                 push @msgid, $id;
                 push @askoff, $askoff;
@@ -2279,8 +2155,8 @@
             $sftp->_best_effort($best_effort, setstat => $rfh, $attrs) or goto CLEANUP;
         }
 
-        my $rfid = $sftp->_rfid($rfh);
-        defined $rfid or die "internal error: rfid is undef";
+        my $rid = $sftp->_rid($rfh);
+        defined $rid or die "internal error: rid is undef";
 
         # In append mode we add the size of the remote file in
         # writeoff, if lsize is undef, we initialize it to $writeoff:
@@ -2363,17 +2239,11 @@
                     else {
                         $debug and $debug & 16384 and _debug "writing block at offset $writeoff, length $len";
 
-<<<<<<< HEAD
-                    my $id = $sftp->_queue_msg(SSH2_FXP_WRITE, str => $rfid,
-                                               uint64 => $writeoff, str => $data);
-                    push @msgid, $id;
-=======
-                        my $id = $sftp->_queue_new_msg(SSH2_FXP_WRITE, str => $rfid,
-                                                       int64 => $writeoff, str => $data);
+                        my $id = $sftp->_queue_msg(SSH2_FXP_WRITE, str => $rid,
+                                                   uint64 => $writeoff, str => $data);
                         push @msgid, $id;
                         $last_block_was_zeros = 0;
                     }
->>>>>>> 528a2adf
                     $writeoff = $nextoff;
                 }
             }
@@ -2385,9 +2255,9 @@
                           or $sftp->_do_io(0));
 
             my $id = shift @msgid;
-            unless ($sftp->_check_status_ok($id,
-                                            SFTP_ERR_REMOTE_WRITE_FAILED,
-                                            "Couldn't write to remote file")) {
+            unless ($sftp->_get_status_msg_and_check($id,
+                                                     SFTP_ERR_REMOTE_WRITE_FAILED,
+                                                     "Couldn't write to remote file")) {
                 last OK;
             }
         }
@@ -2487,8 +2357,8 @@
     my $rdh = $sftp->opendir($dir);
     return unless defined $rdh;
 
-    my $rdid = $sftp->_rdid($rdh);
-    defined $rdid or return undef;
+    my $rid = $sftp->_rid($rdh);
+    defined $rid or return undef;
 
     my @dir;
     my @msgid;
@@ -2496,7 +2366,7 @@
     do {
         local $sftp->{_autodie};
     OK: while (1) {
-            push @msgid, $sftp->_queue_str_request(SSH2_FXP_READDIR, $rdid)
+            push @msgid, $sftp->_queue_msg(SSH2_FXP_READDIR, str => $rid)
                 while (@msgid < $queue_size);
 
             my $id = shift @msgid;
@@ -3129,21 +2999,6 @@
 	}
 	$count++ unless $sftp->{_error};
 	$sftp->_call_on_error($on_error, $e);
-<<<<<<< HEAD
-    } 
-    $count;
-}
-
-sub _get_statvfs {
-    my ($sftp, $eid, $error, $errstr) = @_;
-    if (defined(my $msg = $sftp->_get_msg_and_check(SSH2_FXP_EXTENDED_REPLY,
-                                                    $eid, $error, $errstr))) {
-        my %statvfs = map { $_ => _buf_shift_uint64($msg) } qw(bsize frsize blocks
-                                                              bfree bavail files ffree
-                                                              favail fsid flag namemax);
-        return \%statvfs;
-=======
->>>>>>> 528a2adf
     }
     $count;
 }
@@ -3152,35 +3007,10 @@
     @_ == 2 or croak 'Usage: $sftp->statvfs($path_or_fh)';
     ${^TAINT} and &_catch_tainted_args;
 
-<<<<<<< HEAD
-    my ($sftp, $path) = @_;
-    my $id = $sftp->_queue_extended_msg('statvfs@openssh.com' => 2,
-                                        SFTP_ERR_REMOTE_STATVFS_FAILED,
-                                        "statvfs failed",
-                                        abs_path => $path);
-    $sftp->_get_statvfs($id,
-                        SFTP_ERR_REMOTE_STATVFS_FAILED,
-                        "Couldn't stat remote file system");
-}
-
-sub fstatvfs {
-    @_ == 2 or croak 'Usage: $sftp->fstatvfs($fh)';
-    ${^TAINT} and &_catch_tainted_args;
-
-    my ($sftp, $fh) = @_;
-    my $rid = $sftp->_rid($fh);
-    my $id = $sftp->_queue_extended_msg('fstatvfs@openssh.com' => 2,
-                                        SFTP_ERR_REMOTE_FSTATVFS_FAILED,
-                                        "fstatvfs failed",
-                                        str => $rid);
-    $sftp->_get_statvfs($id,
-                        SFTP_ERR_REMOTE_FSTATVFS_FAILED,
-                        "Couldn't stat remote file system");
-=======
     my ($sftp, $pofh) = @_;
-    my ($extension, $arg) = ( (ref $pofh and UNIVERSAL::isa($pofh, 'Net::SFTP::Foreign::FileHandle'))
-                              ? ('fstatvfs@openssh.com', $sftp->_rid($pofh) )
-                              : ('statvfs@openssh.com' , $sftp->_fs_encode($sftp->_rel2abs($pofh)) ) );
+    my ($extension, $packer) = (_is_fh($pofh)
+                                ? ('fstatvfs@openssh.com', 'fh')
+                                : ('statvfs@openssh.com' , 'abs_path'));
 
     $sftp->_check_extension($extension => 2,
                             SFTP_ERR_REMOTE_STATVFS_FAILED,
@@ -3189,24 +3019,17 @@
 
     my $id = $sftp->_queue_new_msg(SSH2_FXP_EXTENDED,
                                    str => $extension,
-                                   str => $arg);
-
-    if (my $msg = $sftp->_get_msg_and_check(SSH2_FXP_EXTENDED_REPLY, $id,
-                                            SFTP_ERR_REMOTE_STATVFS_FAILED,
-                                            "Couldn't stat remote file system")) {
+                                   $packer => $pofh);
+
+    if (defined(my $msg = $sftp->_get_msg_and_check(SSH2_FXP_EXTENDED_REPLY, $id,
+                                                    SFTP_ERR_REMOTE_STATVFS_FAILED,
+                                                    "Couldn't stat remote file system"))) {
         my %statvfs = map { $_ => $msg->get_int64 } qw(bsize frsize blocks
                                                        bfree bavail files ffree
                                                        favail fsid flag namemax);
         return \%statvfs;
     }
     return undef;
-}
-
-sub fstatvfs {
-    _deprecated "fstatvfs is deprecated and will be removed on the upcomming 2.xx series, "
-        . "statvfs method accepts now both file handlers and paths";
-    goto &statvfs;
->>>>>>> 528a2adf
 }
 
 package Net::SFTP::Foreign::Handle;
@@ -4969,10 +4792,6 @@
 
 Returns undef on failure.
 
-=item $sftp-E<gt>fstat($handle)
-
-this method is deprecated.
-
 =item $sftp-E<gt>lstat($path)
 
 this method is similar to C<stat> method but stats a symbolic link
@@ -4984,10 +4803,6 @@
 remote file handles.
 
 Returns true on success and undef on failure.
-
-=item $sftp-E<gt>fsetstat($handle, $attrs)
-
-this method is deprecated.
 
 =item $sftp-E<gt>truncate($path_or_fh, $size)
 
@@ -5086,14 +4901,12 @@
 This command requires support for the 'hardlink@openssh.com' extension
 on the server (available in OpenSSH from version 5.7).
 
-=item $sftp-E<gt>statvfs($path)
-
-=item $sftp-E<gt>fstatvfs($fh)
+=item $sftp-E<gt>statvfs($path_or_fh)
 
 On servers supporting C<statvfs@openssh.com> and
 C<fstatvfs@openssh.com> extensions respectively, these methods return
-a hash reference with information about the file system where the file
-named C<$path> or the open file C<$fh> resides.
+a hash reference with information about the file system where the
+given file named resides.
 
 The hash entries are:
 
